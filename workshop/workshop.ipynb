--- conflicted
+++ resolved
@@ -81,13 +81,7 @@
     ")\n",
     "\n",
     "# Pair the problem and solver for experimentation.\n",
-<<<<<<< HEAD
-    "myexperiment = expbase.ProblemSolver(\n",
-    "    problem=my_problem, solver=my_rand_search_solver\n",
-    ")"
-=======
     "myexperiment = expbase.ProblemSolver(problem=my_problem, solver=my_rand_search_solver)"
->>>>>>> 7cdbbcf1
    ]
   },
   {
@@ -121,19 +115,11 @@
     "\n",
     "# Plot the (unnormalized) progress curves from the 10 macroreplications.\n",
     "expbase.plot_progress_curves(\n",
-<<<<<<< HEAD
-    "    experiments=[myexperiment], plot_type=\"all\", normalize=False\n",
+    "    experiments=[myexperiment], plot_type=PlotType.ALL, normalize=False\n",
     ")\n",
     "# Plot the (unnormalized) mean progress curve with bootstrapped CIs.\n",
     "expbase.plot_progress_curves(\n",
-    "    experiments=[myexperiment], plot_type=\"mean\", normalize=False\n",
-=======
-    "    experiments=[myexperiment], plot_type=PlotType.ALL, normalize=False\n",
-    ")\n",
-    "# Plot the (unnormalized) mean progress curve with bootstrapped CIs.\n",
-    "expbase.plot_progress_curves(\n",
     "    experiments=[myexperiment], plot_type=PlotType.MEAN, normalize=False\n",
->>>>>>> 7cdbbcf1
     ")\n",
     "# [The plots should be displayed in the output produced below.]"
    ]
@@ -207,30 +193,17 @@
     "my_rand_search_solver = RandomSearch(\n",
     "    fixed_factors={\"crn_across_solns\": True, \"sample_size\": 10}\n",
     ")\n",
-<<<<<<< HEAD
-    "myexperiment = expbase.ProblemSolver(\n",
-    "    problem=my_problem, solver=my_rand_search_solver\n",
-    ")\n",
-=======
     "myexperiment = expbase.ProblemSolver(problem=my_problem, solver=my_rand_search_solver)\n",
->>>>>>> 7cdbbcf1
     "\n",
     "myexperiment.run(n_macroreps=10)\n",
     "myexperiment.post_replicate(n_postreps=200)\n",
     "expbase.post_normalize(experiments=[myexperiment], n_postreps_init_opt=200)\n",
     "myexperiment.log_experiment_results()\n",
     "expbase.plot_progress_curves(\n",
-<<<<<<< HEAD
-    "    experiments=[myexperiment], plot_type=\"all\", normalize=False\n",
-    ")\n",
-    "expbase.plot_progress_curves(\n",
-    "    experiments=[myexperiment], plot_type=\"mean\", normalize=False\n",
-=======
     "    experiments=[myexperiment], plot_type=PlotType.ALL, normalize=False\n",
     ")\n",
     "expbase.plot_progress_curves(\n",
     "    experiments=[myexperiment], plot_type=PlotType.MEAN, normalize=False\n",
->>>>>>> 7cdbbcf1
     ")"
    ]
   },
@@ -271,11 +244,7 @@
     "        mygroupexperiment.experiments[0][0],\n",
     "        mygroupexperiment.experiments[1][0],\n",
     "    ],\n",
-<<<<<<< HEAD
-    "    plot_type=\"mean\",\n",
-=======
     "    plot_type=PlotType.MEAN,\n",
->>>>>>> 7cdbbcf1
     "    normalize=False,\n",
     ")\n",
     "# [The plot should be displayed in the output produced below.]"
@@ -360,11 +329,7 @@
     "        mygroupexperiment.experiments[0][0],\n",
     "        mygroupexperiment.experiments[1][0],\n",
     "    ],\n",
-<<<<<<< HEAD
-    "    plot_type=\"mean\",\n",
-=======
     "    plot_type=PlotType.MEAN,\n",
->>>>>>> 7cdbbcf1
     "    normalize=False,\n",
     ")"
    ]
