--- conflicted
+++ resolved
@@ -6,49 +6,6 @@
 """
 
 import sys
-<<<<<<< HEAD
-import os.path as o
-
-sys.path.append(
-    o.abspath(o.join(o.dirname(sys.modules[__name__].__file__), ".."))
-)  # type:ignore
-
-# Import the ProblemsSolvers class and other useful functions
-from simopt.experiment_base import ProblemsSolvers, plot_solvability_profiles, ProblemSolver
-from simopt.directory import problem_directory
-
-
-def build_problem_solvers(solver_names: list[str], problem_names: list[str]) -> list[list[ProblemSolver]] :
-    """Write out all the ProblemSolver pairs for the experiments 
-
-    Args:
-        solver_names (list[str]): names of the different solvers
-        problem_names (list[str]): names of the different problems to test
-
-    Returns:
-        list[list[ProblemSolver]]: A list of lists of Problem Solvers. Each list in the list of lists share a common solver 
-    """
-    problem_instances = [problem_directory[a]() for a in problem_names]
-
-    problem_solver_pairs = [] 
-
-    for solver in solver_names :
-        common_solvers = [] 
-        solver_factors = None
-        if solver == 'TRUSTREGION' : 
-            solver_factors = {'geometry instance': 'AstroDFGeometry', 'sampling rule': 'AdaptiveSampling', 'model type': 'RandomModelReuse', 'polynomial basis': 'AstroDFBasis'}
-       
-        for problem in problem_instances :
-            problem_solver = ProblemSolver(solver_name=solver, problem=problem, solver_fixed_factors=solver_factors)
-            common_solvers.append(problem_solver)
-        
-        problem_solver_pairs.append(common_solvers)
-
-    return problem_solver_pairs
-        
-
-def main() -> None:
-=======
 from pathlib import Path
 
 # Append the parent directory (simopt package) to the system path
@@ -60,7 +17,6 @@
 
 def main() -> None:
     """Main function to run the demo script."""
->>>>>>> 7cdbbcf1
     # !! When testing a new solver/problem, first go to directory.py.
     # There you should add the import statement and an entry in the respective
     # dictionary (or dictionaries).
@@ -72,21 +28,10 @@
     solver_names = ["TRUSTREGION", "ASTRODF"]
     problem_names = ["SIMPLEFUNC-1", "EXAMPLE-1", "DYNAMNEWS-1", "NETWORK-1"] #? TRUSTREGION seems to not like NETWORK-1
 
-
-<<<<<<< HEAD
-    problem_solver_pairs = build_problem_solvers(solver_names, problem_names)
-
-    mymetaexperiment = ProblemsSolvers(experiments=problem_solver_pairs)
-
-    # Initialize an instance of the experiment class.
-    mymetaexperiment = ProblemsSolvers(experiments=problem_solver_pairs)
-    # mymetaexperiment = ProblemsSolvers(solver_names=solver_names, problem_names=problem_names, solver_factors=[{'geometry instance': 'AstroDFGeometry', 'sampling rule': 'AdaptiveSampling', 'model type': 'RandomModelReuse'},{}])
-=======
     # Initialize an instance of the experiment class.
     mymetaexperiment = ProblemsSolvers(
         solver_names=solver_names, problem_names=problem_names
     )
->>>>>>> 7cdbbcf1
 
     # Write to log file.
     mymetaexperiment.log_group_experiment_results()
@@ -105,11 +50,7 @@
     print("Plotting results.")
     # Produce basic plots of the solvers on the problems.
     plot_solvability_profiles(
-<<<<<<< HEAD
-        experiments=mymetaexperiment.experiments, plot_type="cdf_solvability", solve_tol=0.1
-=======
         experiments=mymetaexperiment.experiments, plot_type=PlotType.CDF_SOLVABILITY
->>>>>>> 7cdbbcf1
     )
 
     # Plots will be saved in the folder experiments/plots.
