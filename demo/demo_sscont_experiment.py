"""Run five solvers on 20 versions of the (s, S) inventory problem.

Produces plots appearing in the INFORMS Journal on Computing submission.
"""

import sys
from pathlib import Path

# Append the parent directory (simopt package) to the system path
sys.path.append(str(Path(__file__).resolve().parent.parent))

from simopt.experiment_base import (
    PlotType,
    ProblemSolver,
    plot_area_scatterplots,
    plot_progress_curves,
    plot_solvability_profiles,
    plot_terminal_progress,
    plot_terminal_scatterplots,
    post_normalize,
    read_experiment_results,
)


def main() -> None:
<<<<<<< HEAD
=======
    """Main function to run the demo script."""
>>>>>>> 7cdbbcf1
    # Default values of the (s, S) model:
    # "demand_mean": 100.0
    # "lead_mean": 6.0
    # "backorder_cost": 4.0
    # "holding_cost": 1.0
    # "fixed_cost": 36.0
    # "variable_cost": 2.0

    # Create 20 problem instances by varying two factors, five levels.
    demand_means = [25.0, 50.0, 100.0, 200.0, 400.0]
    lead_means = [1.0, 3.0, 6.0, 9.0]

    demand_means = [400.0]
    lead_means = [6.0]

    # Two versions of random search with varying sample sizes.
    rs_sample_sizes = [10, 50]

    # RUNNING AND POST-PROCESSING EXPERIMENTS
    num_macroreps = 10
    num_postreps = 100
    num_postnorms = 200
    # Loop over problem instances.
    for dm in demand_means:
        for lm in lead_means:
            model_fixed_factors = {"demand_mean": dm, "lead_mean": lm}
            # Default budget for (s,S) inventory problem = 1000 replications.
            # RS with sample size of 100 will get through only 10 iterations.
            problem_fixed_factors = {"budget": 1000}
            problem_rename = f"SSCONT-1_dm={dm}_lm={lm}"

            # Temporarily store experiments on the same problem for post-normalization.
            experiments_same_problem = []

            # Loop over random search solvers.
            for rs_ss in rs_sample_sizes:
                solver_fixed_factors = {"sample_size": rs_ss}
                solver_rename = f"RNDSRCH_ss={rs_ss}"
                # Create experiment for the problem-solver pair.
                new_experiment = ProblemSolver(
                    solver_name="RNDSRCH",
                    problem_name="SSCONT-1",
                    solver_rename=solver_rename,
                    problem_rename=problem_rename,
                    solver_fixed_factors=solver_fixed_factors,
                    problem_fixed_factors=problem_fixed_factors,
                    model_fixed_factors=model_fixed_factors,
                )
                # Run experiment with M.
                new_experiment.run(n_macroreps=num_macroreps)
                # Post replicate experiment with N.
                new_experiment.post_replicate(n_postreps=num_postreps)
                experiments_same_problem.append(new_experiment)

            # Setup and run ASTRO-DF.
            solver_fixed_factors = {}
            new_experiment = ProblemSolver(
                solver_name="ASTRODF",
                problem_name="SSCONT-1",
                problem_rename=problem_rename,
                solver_fixed_factors=solver_fixed_factors,
                problem_fixed_factors=problem_fixed_factors,
                model_fixed_factors=model_fixed_factors,
            )
            # Run experiment with M.
            new_experiment.run(n_macroreps=num_macroreps)
            # Post replicate experiment with N.
            new_experiment.post_replicate(n_postreps=num_postreps)
            experiments_same_problem.append(new_experiment)

            # Setup and run Nelder-Mead.
            new_experiment = ProblemSolver(
                solver_name="NELDMD",
                problem_name="SSCONT-1",
                problem_rename=problem_rename,
                problem_fixed_factors=problem_fixed_factors,
                model_fixed_factors=model_fixed_factors,
            )
            # Run experiment withM.
            new_experiment.run(n_macroreps=num_macroreps)
            # Post replicate experiment with N.
            new_experiment.post_replicate(n_postreps=num_postreps)
            experiments_same_problem.append(new_experiment)

            # Setup and run STRONG.=
            new_experiment = ProblemSolver(
                solver_name="STRONG",
                problem_name="SSCONT-1",
                problem_rename=problem_rename,
                problem_fixed_factors=problem_fixed_factors,
                model_fixed_factors=model_fixed_factors,
            )
            # Run experiment with M.
            new_experiment.run(n_macroreps=num_macroreps)
            # Post replicate experiment with N.
            new_experiment.post_replicate(n_postreps=num_postreps)
            experiments_same_problem.append(new_experiment)

            # Post-normalize experiments with L.
            # Provide NO proxies for f(x0), f(x*), or f(x).
            post_normalize(
                experiments=experiments_same_problem,
                n_postreps_init_opt=num_postnorms,
            )

    # LOAD DATA FROM .PICKLE FILES TO PREPARE FOR PLOTTING.

    # For plotting, "experiments" will be a list of list of Experiment objects.
    #   outer list - indexed by solver
    #   inner list - index by problem
    experiments = []

    # Load .pickle files of past results.
    # Load all experiments for a given solver, for all solvers.
    for rs_ss in rs_sample_sizes:
        solver_rename = f"RNDSRCH_ss={rs_ss}"
        experiments_same_solver = []
        for dm in demand_means:
            for lm in lead_means:
                problem_rename = f"SSCONT-1_dm={dm}_lm={lm}"
                file_name = f"{solver_rename}_on_{problem_rename}"
                # Load experiment.
                new_experiment = read_experiment_results(
                    f"experiments/outputs/{file_name}.pickle"
                )
                # Rename problem and solver to produce nicer plot labels.
                new_experiment.solver.name = f"RS{rs_ss}"
                new_experiment.problem.name = (
                    rf"SSCONT-1 with $\mu_D={round(dm)}$ and $\mu_L={round(lm)}$"
                )
                experiments_same_solver.append(new_experiment)
        experiments.append(experiments_same_solver)
    # Load ASTRO-DF results.
    solver_rename = "ASTRODF"
    experiments_same_solver = []
    for dm in demand_means:
        for lm in lead_means:
            problem_rename = f"SSCONT-1_dm={dm}_lm={lm}"
            file_name = f"{solver_rename}_on_{problem_rename}"
            # Load experiment.
            new_experiment = read_experiment_results(
                f"experiments/outputs/{file_name}.pickle"
            )
            # Rename problem and solver to produce nicer plot labels.
            new_experiment.solver.name = "ASTRO-DF"
            new_experiment.problem.name = (
                rf"SSCONT-1 with $\mu_D={round(dm)}$ and $\mu_L={round(lm)}$"
            )
            experiments_same_solver.append(new_experiment)
    experiments.append(experiments_same_solver)
    # Load Nelder-Mead results.
    solver_rename = "NELDMD"
    experiments_same_solver = []
    for dm in demand_means:
        for lm in lead_means:
            problem_rename = f"SSCONT-1_dm={dm}_lm={lm}"
            file_name = f"{solver_rename}_on_{problem_rename}"
            # Load experiment.
            new_experiment = read_experiment_results(
                f"experiments/outputs/{file_name}.pickle"
            )
            # Rename problem and solver to produce nicer plot labels.
            new_experiment.solver.name = "Nelder-Mead"
            new_experiment.problem.name = (
                rf"SSCONT-1 with $\mu_D={round(dm)}$ and $\mu_L={round(lm)}$"
            )
            experiments_same_solver.append(new_experiment)
    experiments.append(experiments_same_solver)
    # Load STRONG results.
    solver_rename = "STRONG"
    experiments_same_solver = []
    for dm in demand_means:
        for lm in lead_means:
            problem_rename = f"SSCONT-1_dm={dm}_lm={lm}"
            file_name = f"{solver_rename}_on_{problem_rename}"
            # Load experiment.
            new_experiment = read_experiment_results(
                f"experiments/outputs/{file_name}.pickle"
            )
            # Rename problem and solver to produce nicer plot labels.
            new_experiment.solver.name = "STRONG"
            new_experiment.problem.name = (
                rf"SSCONT-1 with $\mu_D={round(dm)}$ and $\mu_L={round(lm)}$"
            )
            experiments_same_solver.append(new_experiment)
    experiments.append(experiments_same_solver)
    # PLOTTING

    n_solvers = len(experiments)
    n_problems = len(experiments[0])

    plot_area_scatterplots(
        experiments, all_in_one=True, plot_conf_ints=True, print_max_hw=True
    )
    plot_solvability_profiles(
        experiments,
        plot_type=PlotType.CDF_SOLVABILITY,
        solve_tol=0.1,
        all_in_one=True,
        plot_conf_ints=True,
        print_max_hw=True,
    )
    plot_solvability_profiles(
        experiments,
        plot_type=PlotType.QUANTILE_SOLVABILITY,
        solve_tol=0.1,
        beta=0.5,
        all_in_one=True,
        plot_conf_ints=True,
        print_max_hw=True,
    )
    plot_solvability_profiles(
        experiments=experiments,
        plot_type=PlotType.DIFF_CDF_SOLVABILITY,
        solve_tol=0.1,
        ref_solver="ASTRO-DF",
        all_in_one=True,
        plot_conf_ints=True,
        print_max_hw=True,
    )
    plot_solvability_profiles(
        experiments=experiments,
        plot_type=PlotType.DIFF_QUANTILE_SOLVABILITY,
        solve_tol=0.1,
        beta=0.5,
        ref_solver="ASTRO-DF",
        all_in_one=True,
        plot_conf_ints=True,
        print_max_hw=True,
    )
    plot_terminal_scatterplots(experiments, all_in_one=True)

    for i in range(n_problems):
        plot_progress_curves(
            [experiments[solver_idx][i] for solver_idx in range(n_solvers)],
            plot_type=PlotType.MEAN,
            all_in_one=True,
            plot_conf_ints=True,
            print_max_hw=True,
            normalize=False,
        )
        plot_terminal_progress(
            [experiments[solver_idx][i] for solver_idx in range(n_solvers)],
            plot_type=PlotType.VIOLIN,
            normalize=True,
            all_in_one=True,
        )

    # from math import log, sqrt
    # import matplotlib.pyplot as plt
    # import numpy as np
    # for mu_d in demand_means:
    #     for mu_l in lead_means:
    #         lq = mu_d * mu_l / 3
    #         uq = mu_d * mu_l + 2 * sqrt(2 * mu_d**2 * mu_l)
    #         mu = (log(lq) + log(uq)) / 2
    #         sigma = (log(uq) - mu) / 1.96
    #         print(
    #             round(mu_d, 0),
    #             round(mu_l, 0),
    #             round(lq, 2),
    #             round(uq, 2),
    #             round(mu, 2),
    #             round(sigma, 2),
    #         )
    #         s = np.random.lognormal(mu, sigma, 1000)
    #         plt.hist(
    #             s,
    #             density=True,
    #             alpha=0.5,
    #             label=str(round(mu_d, 0)) + "," + str(round(mu_l, 0)),
    #             bins=50,
    #             color="blue",
    #         )
    #         plt.axvline(lq, color="red")
    #         plt.axvline(uq, color="red")
    #         plt.axis("tight")
    #         plt.legend()
    #         plt.show()

    # # Mean progress curves from all solvers on one problem. Problem instance 0.
    # plot_progress_curves(
    #     experiments=[experiments[solver_idx][0] for solver_idx in range(n_solvers)],
    #     plot_type="mean",
    #     all_in_one=True,
    #     plot_CIs=True,
    #     print_max_hw=False,
    # )

    # # Mean progress curves from all solvers on one problem. Problem instance 22.
    # plot_progress_curves(
    #     experiments=[experiments[solver_idx][22] for solver_idx in range(n_solvers)],
    #     plot_type="mean",
    #     all_in_one=True,
    #     plot_CIs=True,
    #     print_max_hw=False,
    # )

    # # Plot 0.9-quantile progress curves from all solvers on one problem.
    # # Problem instance 0.
    # plot_progress_curves(
    #     experiments=[experiments[solver_idx][0] for solver_idx in range(n_solvers)],
    #     plot_type="quantile",
    #     beta=0.9,
    #     all_in_one=True,
    #     plot_CIs=True,
    #     print_max_hw=False,
    # )

    # # Plot 0.9-quantile progress curves from all solvers on one problem.
    # # Problem instance 22.
    # plot_progress_curves(
    #     experiments=[experiments[solver_idx][22] for solver_idx in range(n_solvers)],
    #     plot_type="quantile",
    #     beta=0.9,
    #     all_in_one=True,
    #     plot_CIs=True,
    #     print_max_hw=False,
    # )

    # # Plot cdf of 0.2-solve times for all solvers on one problem.
    # # Problem instance 0.
    # plot_solvability_cdfs(
    #     experiments=[experiments[solver_idx][0] for solver_idx in range(n_solvers)],
    #     solve_tol=0.2,
    #     all_in_one=True,
    #     plot_CIs=True,
    #     print_max_hw=False,
    # )

    # # Plot cdf of 0.2-solve times for all solvers on one problem.
    # # Problem instance 22.
    # plot_solvability_cdfs(
    #     experiments=[experiments[solver_idx][22] for solver_idx in range(n_solvers)],
    #     solve_tol=0.2,
    #     all_in_one=True,
    #     plot_CIs=True,
    #     print_max_hw=False,
    # )

    # # Plot area scatterplots of all solvers on all problems.
    # plot_area_scatterplots(
    #     experiments=experiments, all_in_one=True, plot_CIs=False, print_max_hw=False
    # )

    # # Plot cdf 0.1-solvability profiles of all solvers on all problems.
    # plot_solvability_profiles(
    #     experiments=experiments,
    #     plot_type="cdf_solvability",
    #     all_in_one=True,
    #     plot_CIs=True,
    #     print_max_hw=False,
    #     solve_tol=0.1,
    # )

    # # Plot 0.5-quantile 0.1-solvability profiles of all solvers on all problems.
    # plot_solvability_profiles(
    #     experiments=experiments,
    #     plot_type="quantile_solvability",
    #     all_in_one=True,
    #     plot_CIs=True,
    #     print_max_hw=False,
    #     solve_tol=0.1,
    #     beta=0.5,
    # )

    # # Plot difference of cdf 0.1-solvability profiles of all solvers on all problems.
    # # Reference solver = ASTRO-DF.
    # plot_solvability_profiles(
    #     experiments=experiments,
    #     plot_type="diff_cdf_solvability",
    #     all_in_one=True,
    #     plot_CIs=True,
    #     print_max_hw=False,
    #     solve_tol=0.1,
    #     ref_solver="ASTRO-DF",
    # )

    # # Plot difference of 0.5-quantile 0.1-solvability profiles of all solvers on
    # # all problems.
    # # Reference solver = ASTRO-DF.
    # plot_solvability_profiles(
    #     experiments=experiments,
    #     plot_type="diff_quantile_solvability",
    #     all_in_one=True,
    #     plot_CIs=True,
    #     print_max_hw=False,
    #     solve_tol=0.1,
    #     beta=0.5,
    #     ref_solver="ASTRO-DF",
    # )



if __name__ == "__main__":
    main()<|MERGE_RESOLUTION|>--- conflicted
+++ resolved
@@ -23,10 +23,7 @@
 
 
 def main() -> None:
-<<<<<<< HEAD
-=======
     """Main function to run the demo script."""
->>>>>>> 7cdbbcf1
     # Default values of the (s, S) model:
     # "demand_mean": 100.0
     # "lead_mean": 6.0
