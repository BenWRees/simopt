"""Demo for the ProblemsSolvers class.

This script is intended to help with running a data-farming experiment on
a solver. It creates a design of solver factors and runs multiple
macroreplications at each version of the solver. Outputs are printed to a file.
"""

import sys
<<<<<<< HEAD
import os.path as o

sys.path.append(
    o.abspath(o.join(o.dirname(sys.modules[__name__].__file__), ".."))
)  # type:ignore

from simopt.experiment_base import ProblemsSolvers


def main() -> None:
=======
from pathlib import Path

# Append the parent directory (simopt package) to the system path
sys.path.append(str(Path(__file__).resolve().parent.parent))

from simopt.experiment_base import ProblemsSolvers


def main() -> None:
    """Main function to run the demo script."""
>>>>>>> 7cdbbcf1
    # Specify the name of the solver as it appears in directory.py

    solver_names = ["RNDSRCH", "RNDSRCH", "ASTRODF"]

    solver_renames = ["RND_test1", "RND_test2", "AST_test"]

    problem_names = ["EXAMPLE-1", "CNTNEWS-1"]

    problem_renames = ["EX_test", "NEWS_test"]

    experiment_name = "test_exp"

    solver_factors = [{}, {"sample_size": 2}, {}]

    problem_factors = [{}, {}]

    # Create ProblemsSovlers experiment with solver and model design
    experiment = ProblemsSolvers(
        solver_factors=solver_factors,
        problem_factors=problem_factors,
        solver_names=solver_names,
        problem_names=problem_names,
        solver_renames=solver_renames,
        problem_renames=problem_renames,
        experiment_name=experiment_name,
        create_pair_pickles=True,
    )

    # check compatibility of selected solvers and problems
    experiment.check_compatibility()

    # Run macroreplications at each design point.
    experiment.run(2)

    # Postprocess the experimental results from each design point.
    experiment.post_replicate(10)
    experiment.post_normalize(10)

    # Record and log results
    experiment.record_group_experiment_results()
    experiment.log_group_experiment_results()
    experiment.report_group_statistics()


if __name__ == "__main__":
    main()<|MERGE_RESOLUTION|>--- conflicted
+++ resolved
@@ -6,18 +6,6 @@
 """
 
 import sys
-<<<<<<< HEAD
-import os.path as o
-
-sys.path.append(
-    o.abspath(o.join(o.dirname(sys.modules[__name__].__file__), ".."))
-)  # type:ignore
-
-from simopt.experiment_base import ProblemsSolvers
-
-
-def main() -> None:
-=======
 from pathlib import Path
 
 # Append the parent directory (simopt package) to the system path
@@ -28,7 +16,6 @@
 
 def main() -> None:
     """Main function to run the demo script."""
->>>>>>> 7cdbbcf1
     # Specify the name of the solver as it appears in directory.py
 
     solver_names = ["RNDSRCH", "RNDSRCH", "ASTRODF"]
