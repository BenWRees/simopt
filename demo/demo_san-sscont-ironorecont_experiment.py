"""Demo for an Experiment with SAN, SSCONT, and IRONORECONT problems.

This script is intended to help with a large experiment with
5 solvers (two versions of random search, ASTRO-DF, STRONG, and Nelder-Mead)
and 60 problems (20 unique instances of problems from
(s, S) inventory, iron ore, and stochastic activity network).
Produces plots appearing in the INFORMS Journal on Computing submission.
"""
<<<<<<< HEAD

import sys
import os.path as o

sys.path.append(
    o.abspath(o.join(o.dirname(sys.modules[__name__].__file__), ".."))
)  # type:ignore

from simopt.experiment_base import (
    ProblemSolver,
    plot_area_scatterplots,
    post_normalize,
    plot_progress_curves,
    plot_solvability_cdfs,
    read_experiment_results,
    plot_solvability_profiles,
    plot_terminal_scatterplots,
    plot_terminal_progress,
)


def main() -> None:
=======

import sys
from pathlib import Path

# Append the parent directory (simopt package) to the system path
sys.path.append(str(Path(__file__).resolve().parent.parent))

from simopt.experiment_base import (
    PlotType,
    ProblemSolver,
    plot_area_scatterplots,
    plot_progress_curves,
    plot_solvability_cdfs,
    plot_solvability_profiles,
    plot_terminal_progress,
    plot_terminal_scatterplots,
    post_normalize,
    read_experiment_results,
)


def main() -> None:
    """Main function to run the demo script."""
>>>>>>> 7cdbbcf1
    # Problems factors used in experiments
    # SAN
    all_random_costs = [
        (1, 2, 2, 7, 17, 7, 2, 13, 1, 9, 18, 16, 7),
        (2, 1, 10, 13, 15, 13, 12, 9, 12, 15, 5, 8, 10),
        (2, 6, 7, 11, 13, 5, 1, 2, 2, 3, 15, 16, 13),
        (3, 4, 18, 8, 10, 17, 14, 19, 15, 15, 7, 10, 6),
        (3, 6, 9, 15, 1, 19, 1, 13, 2, 19, 6, 7, 14),
        (4, 4, 2, 4, 5, 3, 19, 4, 17, 5, 16, 8, 8),
        (5, 14, 14, 7, 10, 14, 16, 16, 8, 7, 14, 11, 17),
        (7, 9, 17, 19, 1, 7, 4, 3, 9, 9, 13, 17, 14),
        (8, 14, 1, 10, 18, 10, 17, 1, 2, 11, 1, 16, 6),
        (8, 17, 5, 17, 4, 14, 2, 5, 5, 5, 8, 8, 16),
        (10, 3, 2, 7, 15, 12, 7, 9, 12, 17, 9, 1, 2),
        (10, 5, 17, 12, 13, 14, 6, 5, 19, 17, 1, 7, 17),
        (10, 16, 10, 13, 9, 1, 1, 16, 5, 7, 7, 12, 15),
        (11, 5, 15, 13, 15, 17, 12, 12, 16, 11, 18, 19, 2),
        (12, 11, 13, 4, 15, 11, 16, 2, 7, 7, 13, 8, 3),
        (13, 3, 14, 2, 15, 18, 17, 13, 5, 17, 17, 5, 18),
        (14, 8, 8, 14, 8, 8, 18, 16, 8, 18, 12, 6, 7),
        (14, 18, 7, 8, 13, 17, 10, 17, 19, 1, 13, 6, 12),
        (15, 1, 2, 6, 14, 18, 11, 19, 15, 18, 15, 1, 4),
        (18, 4, 19, 2, 13, 11, 9, 2, 17, 18, 11, 7, 14),
    ]

    num_problems = len(all_random_costs)

    # SSCONT
    demand_means = [25.0, 50.0, 100.0, 200.0, 400.0]
    lead_means = [1.0, 3.0, 6.0, 9.0]

    # IRONORECONT
    st_devs = [1, 2, 3, 4, 5]
    holding_costs = [1, 100]
    inven_stops = [1000, 10000]

    # RUNNING AND POST-PROCESSING EXPERIMENTS
    num_macroreps = 10
    num_postreps = 100
    num_postnorms = 200

    # Five solvers.
    solvers = ["RNDSRCH_ss=10", "RNDSRCH_ss=50", "ASTRODF", "NELDMD", "STRONG"]
    # Two versions of random search with varying sample sizes.
    # rs_sample_sizes = [10, 50]
    # ASTRODF factors
<<<<<<< HEAD
    delta_max = 200.0
=======
>>>>>>> 7cdbbcf1

    # First problem: SAN
    # Loop over problem instances.
    for i in range(num_problems):
        model_fixed_factors = {}
        problem_fixed_factors = {
            "budget": 10000,
            "arc_costs": all_random_costs[i],
        }
        problem_rename = f"SAN-1_rc={all_random_costs[i]}"

        # Temporarily store experiments on the same problem for post-normalization.
        experiments_same_problem = []
        solver_fixed_factors = {}

        for solver in solvers:
            solver_name = solver
            if solver == "RNDSRCH_ss=10":
                solver_name = "RNDSRCH"
                solver_fixed_factors = {"sample_size": 10}
            elif solver == "RNDSRCH_ss=50":
                solver_name = "RNDSRCH"
                solver_fixed_factors = {"sample_size": 50}

            # Loop over solvers:
            new_experiment = ProblemSolver(
                solver_name=solver_name,
                solver_rename=solver,
                solver_fixed_factors=solver_fixed_factors,
                problem_name="SAN-1",
                problem_rename=problem_rename,
                problem_fixed_factors=problem_fixed_factors,
                model_fixed_factors=model_fixed_factors,
            )
            # Run experiment with M.
            new_experiment.run(n_macroreps=num_macroreps)
            # Post replicate experiment with N.
            new_experiment.post_replicate(n_postreps=num_postreps)
            experiments_same_problem.append(new_experiment)

        # Post-normalize experiments with L.
        # Provide NO proxies for f(x0), f(x*), or f(x).
        post_normalize(
            experiments=experiments_same_problem,
            n_postreps_init_opt=num_postnorms,
        )

    # Second problem: SSCONT
    for dm in demand_means:
        for lm in lead_means:
            model_fixed_factors = {"demand_mean": dm, "lead_mean": lm}
            # Default budget for (s,S) inventory problem = 1000 replications.
            # RS with sample size of 100 will get through only 10 iterations.
            problem_fixed_factors = {"budget": 1000}
            problem_rename = f"SSCONT-1_dm={dm}_lm={lm}"

            # Temporarily store experiments on the same problem for post-normalization.
            experiments_same_problem = []
            solver_fixed_factors = {}
            for solver in solvers:
                solver_name = solver
                if solver == "RNDSRCH_ss=10":
                    solver_name = "RNDSRCH"
                    solver_fixed_factors = {"sample_size": 10}
                elif solver == "RNDSRCH_ss=50":
                    solver_name = "RNDSRCH"
                    solver_fixed_factors = {"sample_size": 50}

                # Loop over solvers:
                new_experiment = ProblemSolver(
                    solver_name=solver_name,
                    solver_rename=solver,
                    solver_fixed_factors=solver_fixed_factors,
                    problem_name="SSCONT-1",
                    problem_rename=problem_rename,
                    problem_fixed_factors=problem_fixed_factors,
                    model_fixed_factors=model_fixed_factors,
                )
                # Run experiment with M.
                new_experiment.run(n_macroreps=num_macroreps)
                # Post replicate experiment with N.
                new_experiment.post_replicate(n_postreps=num_postreps)
                experiments_same_problem.append(new_experiment)

            # Post-normalize experiments with L.
            # Provide NO proxies for f(x0), f(x*), or f(x).
            post_normalize(
                experiments=experiments_same_problem,
                n_postreps_init_opt=num_postnorms,
            )

    # Third problem: IRONORECONT
    for sd in st_devs:
        for hc in holding_costs:
            for inv in inven_stops:
                model_fixed_factors = {
                    "st_dev": sd,
                    "holding_cost": hc,
                    "inven_stop": inv,
                }
                problem_fixed_factors = {"budget": 1000}
                problem_rename = f"IRONORECONT-1_sd={sd}_hc={hc}_inv={inv}"

                # Temporarily store experiments on the same problem for
                # post-normalization.
                experiments_same_problem = []
                solver_fixed_factors = {}
                for solver in solvers:
                    solver_name = solver
                    if solver == "RNDSRCH_ss=10":
                        solver_name = "RNDSRCH"
                        solver_fixed_factors = {"sample_size": 10}
                    elif solver == "RNDSRCH_ss=50":
                        solver_name = "RNDSRCH"
                        solver_fixed_factors = {"sample_size": 50}

                    # Loop over solvers:
                    new_experiment = ProblemSolver(
                        solver_name=solver_name,
                        solver_rename=solver,
                        solver_fixed_factors=solver_fixed_factors,
                        problem_name="IRONORECONT-1",
                        problem_rename=problem_rename,
                        problem_fixed_factors=problem_fixed_factors,
                        model_fixed_factors=model_fixed_factors,
                    )
                    # Run experiment with M.
                    new_experiment.run(n_macroreps=num_macroreps)
                    # Post replicate experiment with N.
                    new_experiment.post_replicate(n_postreps=num_postreps)
                    experiments_same_problem.append(new_experiment)

                # Post-normalize experiments with L.
                # Provide NO proxies for f(x0), f(x*), or f(x).
                post_normalize(
                    experiments=experiments_same_problem,
                    n_postreps_init_opt=num_postnorms,
                )

    # LOAD DATA FROM .PICKLE FILES TO PREPARE FOR PLOTTING.

    # For plotting, "experiments" will be a list of list of ProblemSolver objects.
    #   outer list - indexed by solver
    #   inner list - index by problem
    experiments = []

    # Load .pickle files of past results.
    # Load all experiments for a given solver, for all solvers.
    # Load experiments belonging to the problems in:
    problems = ["SAN", "SSCONT", "IRONORECONT"]
    # problems = ["SAN"]

    for solver in solvers:
        experiments_same_solver = []

        solver_display = solver
        if solver == "RNDSRCH_ss=10":
            solver_display = "RS10"
        elif solver == "RNDSRCH_ss=50":
            solver_display = "RS50"
        elif solver == "ASTRODF":
            solver_display = "ASTRO-DF"
        elif solver == "NELDMD":
            solver_display = "Nelder-Mead"

        for problem in problems:
            if problem == "SAN":
                # Load SAN .pickle files
                for i in range(num_problems):
                    problem_rename = f"{problem}-1_rc={all_random_costs[i]}"
                    file_name = f"{solver}_on_{problem_rename}"
                    # Load experiment.
                    new_experiment = read_experiment_results(
                        f"experiments/outputs/{file_name}.pickle"
                    )
                    # Rename problem to produce nicer plot labels.
                    new_experiment.problem.name = (
                        f"{problem}-1 with rc={all_random_costs[i]}"
                    )
                    new_experiment.solver.name = solver_display
                    experiments_same_solver.append(new_experiment)

            elif problem == "SSCONT":
                # Load SSCONT .pickle files
                for dm in demand_means:
                    for lm in lead_means:
                        problem_rename = f"{problem}-1_dm={dm}_lm={lm}"
                        file_name = f"{solver}_on_{problem_rename}"
                        # Load experiment.
                        new_experiment = read_experiment_results(
                            f"experiments/outputs/{file_name}.pickle"
                        )
                        # Rename problem to produce nicer plot labels.
<<<<<<< HEAD
                        new_experiment.problem.name = rf"{problem}-1 with $\mu_D={round(dm)}$ and $\mu_L={round(lm)}$"
=======
                        new_experiment.problem.name = (
                            f"{problem}-1 with "
                            rf"$\mu_D={round(dm)}$ and $\mu_L={round(lm)}$"
                        )
>>>>>>> 7cdbbcf1
                        new_experiment.solver.name = solver_display
                        experiments_same_solver.append(new_experiment)

            elif problem == "IRONORECONT":
                # Load IRONORECONT .pickle files
                for sd in st_devs:
                    for hc in holding_costs:
                        for inv in inven_stops:
                            problem_rename = (
                                f"{problem}-1_sd={sd}_hc={hc}_inv={inv}"
                            )
                            file_name = f"{solver}_on_{problem_rename}"
                            # Load experiment.
                            new_experiment = read_experiment_results(
                                f"experiments/outputs/{file_name}.pickle"
                            )
                            # Rename problem to produce nicer plot labels.
<<<<<<< HEAD
                            new_experiment.problem.name = rf"{problem}-1 with $\sigma={sd}$ and hc={hc} and inv={inv}"
=======
                            new_experiment.problem.name = (
                                f"{problem}-1 with "
                                rf"$\sigma={sd}$ and hc={hc} and inv={inv}"
                            )
>>>>>>> 7cdbbcf1
                            new_experiment.solver.name = solver_display
                            experiments_same_solver.append(new_experiment)

        experiments.append(experiments_same_solver)

    # PLOTTING

    n_solvers = len(experiments)
    n_problems = len(experiments[0])

    enable_confidence_intervals = True
    alpha = 0.2

    plot_solvability_profiles(
        experiments,
<<<<<<< HEAD
        plot_type="cdf_solvability",
=======
        plot_type=PlotType.CDF_SOLVABILITY,
>>>>>>> 7cdbbcf1
        solve_tol=alpha,
        all_in_one=True,
        plot_conf_ints=enable_confidence_intervals,
        print_max_hw=enable_confidence_intervals,
    )
    plot_solvability_profiles(
        experiments,
<<<<<<< HEAD
        plot_type="quantile_solvability",
=======
        plot_type=PlotType.QUANTILE_SOLVABILITY,
>>>>>>> 7cdbbcf1
        solve_tol=alpha,
        beta=0.5,
        all_in_one=True,
        plot_conf_ints=enable_confidence_intervals,
        print_max_hw=enable_confidence_intervals,
    )
    plot_solvability_profiles(
        experiments=experiments,
<<<<<<< HEAD
        plot_type="diff_cdf_solvability",
=======
        plot_type=PlotType.DIFF_CDF_SOLVABILITY,
>>>>>>> 7cdbbcf1
        solve_tol=alpha,
        ref_solver="ASTRO-DF",
        all_in_one=True,
        plot_conf_ints=enable_confidence_intervals,
        print_max_hw=enable_confidence_intervals,
    )
    plot_solvability_profiles(
        experiments=experiments,
<<<<<<< HEAD
        plot_type="diff_quantile_solvability",
=======
        plot_type=PlotType.DIFF_QUANTILE_SOLVABILITY,
>>>>>>> 7cdbbcf1
        solve_tol=alpha,
        beta=0.5,
        ref_solver="ASTRO-DF",
        all_in_one=True,
        plot_conf_ints=enable_confidence_intervals,
        print_max_hw=enable_confidence_intervals,
    )
    plot_area_scatterplots(
        experiments,
        all_in_one=True,
        plot_conf_ints=enable_confidence_intervals,
        print_max_hw=enable_confidence_intervals,
    )
    plot_terminal_scatterplots(experiments, all_in_one=True)

    for i in range(n_problems):
        plot_progress_curves(
            [experiments[solver_idx][i] for solver_idx in range(n_solvers)],
<<<<<<< HEAD
            plot_type="mean",
=======
            plot_type=PlotType.MEAN,
>>>>>>> 7cdbbcf1
            all_in_one=True,
            plot_conf_ints=enable_confidence_intervals,
            print_max_hw=True,
        )
        plot_terminal_progress(
            [experiments[solver_idx][i] for solver_idx in range(n_solvers)],
<<<<<<< HEAD
            plot_type="violin",
            normalize=True,
            all_in_one=True,
        )
        # plot_solvability_cdfs([experiments[solver_idx][i] for solver_idx in range(n_solvers)], solve_tol=0.2,  all_in_one=True, plot_CIs=True, print_max_hw=True)
=======
            plot_type=PlotType.VIOLIN,
            normalize=True,
            all_in_one=True,
        )
        # plot_solvability_cdfs(
        #     [experiments[solver_idx][i] for solver_idx in range(n_solvers)],
        #     solve_tol=0.2,
        #     all_in_one=True,
        #     plot_CIs=True,
        #     print_max_hw=True,
        # )
>>>>>>> 7cdbbcf1

    # Plots for mu_D = 400 and mu_L = 6 (appreared in the paper)
    plot_progress_curves(
        [experiments[solver_idx][0] for solver_idx in range(n_solvers)],
<<<<<<< HEAD
        plot_type="all",
=======
        plot_type=PlotType.ALL,
>>>>>>> 7cdbbcf1
        all_in_one=True,
    )

    plot_progress_curves(
        [experiments[solver_idx][0] for solver_idx in range(3, 4)],
<<<<<<< HEAD
        plot_type="all",
=======
        plot_type=PlotType.ALL,
>>>>>>> 7cdbbcf1
        all_in_one=True,
        normalize=False,
    )

    plot_progress_curves(
        [experiments[solver_idx][0] for solver_idx in range(n_solvers)],
<<<<<<< HEAD
        plot_type="mean",
=======
        plot_type=PlotType.ALL,
>>>>>>> 7cdbbcf1
        all_in_one=True,
        plot_conf_ints=True,
        print_max_hw=False,
        normalize=True,
    )

    plot_solvability_cdfs(
<<<<<<< HEAD
        experiments=[
            experiments[solver_idx][0] for solver_idx in range(n_solvers)
        ],
=======
        experiments=[experiments[solver_idx][0] for solver_idx in range(n_solvers)],
>>>>>>> 7cdbbcf1
        solve_tol=0.2,
        all_in_one=True,
        plot_conf_ints=True,
        print_max_hw=False,
    )

    plot_terminal_progress(
        [experiments[solver_idx][0] for solver_idx in range(n_solvers)],
<<<<<<< HEAD
        plot_type="violin",
=======
        plot_type=PlotType.VIOLIN,
>>>>>>> 7cdbbcf1
        normalize=False,
        all_in_one=True,
    )


if __name__ == "__main__":
    main()<|MERGE_RESOLUTION|>--- conflicted
+++ resolved
@@ -6,30 +6,6 @@
 (s, S) inventory, iron ore, and stochastic activity network).
 Produces plots appearing in the INFORMS Journal on Computing submission.
 """
-<<<<<<< HEAD
-
-import sys
-import os.path as o
-
-sys.path.append(
-    o.abspath(o.join(o.dirname(sys.modules[__name__].__file__), ".."))
-)  # type:ignore
-
-from simopt.experiment_base import (
-    ProblemSolver,
-    plot_area_scatterplots,
-    post_normalize,
-    plot_progress_curves,
-    plot_solvability_cdfs,
-    read_experiment_results,
-    plot_solvability_profiles,
-    plot_terminal_scatterplots,
-    plot_terminal_progress,
-)
-
-
-def main() -> None:
-=======
 
 import sys
 from pathlib import Path
@@ -53,7 +29,6 @@
 
 def main() -> None:
     """Main function to run the demo script."""
->>>>>>> 7cdbbcf1
     # Problems factors used in experiments
     # SAN
     all_random_costs = [
@@ -100,10 +75,6 @@
     # Two versions of random search with varying sample sizes.
     # rs_sample_sizes = [10, 50]
     # ASTRODF factors
-<<<<<<< HEAD
-    delta_max = 200.0
-=======
->>>>>>> 7cdbbcf1
 
     # First problem: SAN
     # Loop over problem instances.
@@ -297,14 +268,10 @@
                             f"experiments/outputs/{file_name}.pickle"
                         )
                         # Rename problem to produce nicer plot labels.
-<<<<<<< HEAD
-                        new_experiment.problem.name = rf"{problem}-1 with $\mu_D={round(dm)}$ and $\mu_L={round(lm)}$"
-=======
                         new_experiment.problem.name = (
                             f"{problem}-1 with "
                             rf"$\mu_D={round(dm)}$ and $\mu_L={round(lm)}$"
                         )
->>>>>>> 7cdbbcf1
                         new_experiment.solver.name = solver_display
                         experiments_same_solver.append(new_experiment)
 
@@ -322,14 +289,10 @@
                                 f"experiments/outputs/{file_name}.pickle"
                             )
                             # Rename problem to produce nicer plot labels.
-<<<<<<< HEAD
-                            new_experiment.problem.name = rf"{problem}-1 with $\sigma={sd}$ and hc={hc} and inv={inv}"
-=======
                             new_experiment.problem.name = (
                                 f"{problem}-1 with "
                                 rf"$\sigma={sd}$ and hc={hc} and inv={inv}"
                             )
->>>>>>> 7cdbbcf1
                             new_experiment.solver.name = solver_display
                             experiments_same_solver.append(new_experiment)
 
@@ -345,11 +308,7 @@
 
     plot_solvability_profiles(
         experiments,
-<<<<<<< HEAD
-        plot_type="cdf_solvability",
-=======
         plot_type=PlotType.CDF_SOLVABILITY,
->>>>>>> 7cdbbcf1
         solve_tol=alpha,
         all_in_one=True,
         plot_conf_ints=enable_confidence_intervals,
@@ -357,11 +316,7 @@
     )
     plot_solvability_profiles(
         experiments,
-<<<<<<< HEAD
-        plot_type="quantile_solvability",
-=======
         plot_type=PlotType.QUANTILE_SOLVABILITY,
->>>>>>> 7cdbbcf1
         solve_tol=alpha,
         beta=0.5,
         all_in_one=True,
@@ -370,11 +325,7 @@
     )
     plot_solvability_profiles(
         experiments=experiments,
-<<<<<<< HEAD
-        plot_type="diff_cdf_solvability",
-=======
         plot_type=PlotType.DIFF_CDF_SOLVABILITY,
->>>>>>> 7cdbbcf1
         solve_tol=alpha,
         ref_solver="ASTRO-DF",
         all_in_one=True,
@@ -383,11 +334,7 @@
     )
     plot_solvability_profiles(
         experiments=experiments,
-<<<<<<< HEAD
-        plot_type="diff_quantile_solvability",
-=======
         plot_type=PlotType.DIFF_QUANTILE_SOLVABILITY,
->>>>>>> 7cdbbcf1
         solve_tol=alpha,
         beta=0.5,
         ref_solver="ASTRO-DF",
@@ -406,24 +353,13 @@
     for i in range(n_problems):
         plot_progress_curves(
             [experiments[solver_idx][i] for solver_idx in range(n_solvers)],
-<<<<<<< HEAD
-            plot_type="mean",
-=======
             plot_type=PlotType.MEAN,
->>>>>>> 7cdbbcf1
             all_in_one=True,
             plot_conf_ints=enable_confidence_intervals,
             print_max_hw=True,
         )
         plot_terminal_progress(
             [experiments[solver_idx][i] for solver_idx in range(n_solvers)],
-<<<<<<< HEAD
-            plot_type="violin",
-            normalize=True,
-            all_in_one=True,
-        )
-        # plot_solvability_cdfs([experiments[solver_idx][i] for solver_idx in range(n_solvers)], solve_tol=0.2,  all_in_one=True, plot_CIs=True, print_max_hw=True)
-=======
             plot_type=PlotType.VIOLIN,
             normalize=True,
             all_in_one=True,
@@ -435,37 +371,24 @@
         #     plot_CIs=True,
         #     print_max_hw=True,
         # )
->>>>>>> 7cdbbcf1
 
     # Plots for mu_D = 400 and mu_L = 6 (appreared in the paper)
     plot_progress_curves(
         [experiments[solver_idx][0] for solver_idx in range(n_solvers)],
-<<<<<<< HEAD
-        plot_type="all",
-=======
         plot_type=PlotType.ALL,
->>>>>>> 7cdbbcf1
         all_in_one=True,
     )
 
     plot_progress_curves(
         [experiments[solver_idx][0] for solver_idx in range(3, 4)],
-<<<<<<< HEAD
-        plot_type="all",
-=======
         plot_type=PlotType.ALL,
->>>>>>> 7cdbbcf1
         all_in_one=True,
         normalize=False,
     )
 
     plot_progress_curves(
         [experiments[solver_idx][0] for solver_idx in range(n_solvers)],
-<<<<<<< HEAD
-        plot_type="mean",
-=======
         plot_type=PlotType.ALL,
->>>>>>> 7cdbbcf1
         all_in_one=True,
         plot_conf_ints=True,
         print_max_hw=False,
@@ -473,13 +396,7 @@
     )
 
     plot_solvability_cdfs(
-<<<<<<< HEAD
-        experiments=[
-            experiments[solver_idx][0] for solver_idx in range(n_solvers)
-        ],
-=======
         experiments=[experiments[solver_idx][0] for solver_idx in range(n_solvers)],
->>>>>>> 7cdbbcf1
         solve_tol=0.2,
         all_in_one=True,
         plot_conf_ints=True,
@@ -488,11 +405,7 @@
 
     plot_terminal_progress(
         [experiments[solver_idx][0] for solver_idx in range(n_solvers)],
-<<<<<<< HEAD
-        plot_type="violin",
-=======
         plot_type=PlotType.VIOLIN,
->>>>>>> 7cdbbcf1
         normalize=False,
         all_in_one=True,
     )
