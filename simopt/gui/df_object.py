"""Datafarmable row classes.

This module contains the classes that represent the datafarmable rows in the GUI.
"""

from __future__ import annotations

import tkinter as tk
from abc import ABC, abstractmethod
from ast import literal_eval
from tkinter import ttk
<<<<<<< HEAD
from typing import Callable, Literal, Union
import inspect
=======
from typing import Literal

from simopt.utils import classproperty, override

>>>>>>> 7cdbbcf1

class DFFactor(ABC):
    """Class to store factors for problems and solvers."""

    @property
    def name(self) -> tk.StringVar:
        """The name of the factor."""
        return self.__name

    @property
    def description(self) -> tk.StringVar:
        """The description of the factor."""
        return self.__description

    @classproperty
    @abstractmethod
    def type(cls) -> tk.StringVar:
        """The type of the factor."""
        raise NotImplementedError

    @property
    @abstractmethod
    def default(self) -> tk.Variable:
        """The default value of the factor."""
        raise NotImplementedError

    @default.setter
    @abstractmethod
    def default(self, default: tk.Variable) -> None:
        raise NotImplementedError

    @property
    @abstractmethod
    def default_eval(self) -> object:
        """Evaluated default value of the factor."""
        raise NotImplementedError

    @property
    def include(self) -> tk.BooleanVar | None:
        """Whether to include the factor in the experiment."""
        return None

    @property
    def include_default_state(
        self,
    ) -> Literal["normal", "readonly", "disabled", None]:
        """Whether or not the default field is enabled."""
        if self.include is None:
            return None
        if self.include.get():
            return "disabled"
        return "normal"

    @property
    def include_datafarm_state(
        self,
    ) -> Literal["normal", "readonly", "disabled", None]:
        """Whether or not the datafarm fields are enabled."""
        if self.include is None:
            return None
        if self.include.get():
            return "normal"
        return "disabled"

    @property
    def minimum(self) -> tk.IntVar | tk.DoubleVar | None:
        """The minimum value of the factor."""
        return None

    @property
    def maximum(self) -> tk.IntVar | tk.DoubleVar | None:
        """The maximum value of the factor."""
        return None

    @property
    def num_decimals(self) -> tk.IntVar | None:
        """The number of decimals of the factor."""
        return None

    def __init__(self, name: str, description: str) -> None:
        """Initialize a DFFactor instance.

        Args:
            name (str): The name of the factor.
            description (str): A description of the factor.
        """
        self.__name = tk.StringVar(value=name)
        self.__description = tk.StringVar(value=description)

    def get_name_label(self, frame: ttk.Frame) -> tk.Label:
        """Get the name label of the factor.

        Args:
            frame (ttk.Frame): The frame in which the label will be placed.

        Returns:
            tk.Label: The name label for the factor.
        """
        if not hasattr(self, "lbl_name"):
            self.lbl_name = tk.Label(
                master=frame,
                text=self.name.get(),
                justify=tk.LEFT,
            )
        return self.lbl_name

    def get_description_label(self, frame: ttk.Frame) -> tk.Label:
        """Get the description label of the factor.

        Args:
            frame (ttk.Frame): The frame in which the label will be placed.

        Returns:
            tk.Label: The description label for the factor.
        """
        if not hasattr(self, "lbl_description"):
            self.lbl_description = tk.Label(
                master=frame,
                text=self.description.get(),
                justify=tk.LEFT,
                anchor=tk.W,
                wraplength=200,
            )
        return self.lbl_description

    def get_type_label(self, frame: ttk.Frame) -> tk.Label:
        """Get the type label of the factor.

        Args:
            frame (ttk.Frame): The frame in which the label will be placed.

        Returns:
            tk.Label: The type label for the factor.
        """
        if not hasattr(self, "lbl_type"):
            self.lbl_type = tk.Label(
                master=frame,
                text=self.type.get(),
                justify=tk.CENTER,
                anchor=tk.W,
                width=1,
            )
        return self.lbl_type

    def get_default_entry(self, frame: ttk.Frame) -> ttk.Entry:
        """Get the default entry of the factor.

        Args:
            frame (ttk.Frame): The frame in which the entry will be placed.

        Returns:
            ttk.Entry: The default entry for the factor.
        """
        if not hasattr(self, "ent_default"):
            self.ent_default = ttk.Entry(
                master=frame,
                state=str(self.include_default_state),
                textvariable=self.default,
                justify=tk.RIGHT,
                width=1,
            )
        return self.ent_default

    def get_include_checkbutton(self, frame: ttk.Frame) -> tk.Checkbutton | None:
        """Get the include checkbutton of the factor.

        Args:
            frame (ttk.Frame): The frame in which the checkbutton will be placed.

        Returns:
            tk.Checkbutton | None: The include checkbutton for the factor,
                if applicable.
        """
        if self.include is None:
            return None
        if not hasattr(self, "chk_include"):
            self.chk_include = tk.Checkbutton(
                master=frame,
                variable=self.include,
                command=self._toggle_fields,
            )
        return self.chk_include

    def get_minimum_entry(self, frame: ttk.Frame) -> ttk.Entry | None:
        """Get the minimum entry of the factor.

        Args:
            frame (ttk.Frame): The frame in which the entry will be placed.

        Returns:
            ttk.Entry | None: The minimum entry for the factor, if applicable.
        """
        if self.minimum is None:
            return None
        if not hasattr(self, "ent_minimum"):
            self.ent_minimum = ttk.Entry(
                master=frame,
                state=str(self.include_datafarm_state),
                textvariable=self.minimum,
                justify=tk.RIGHT,
                width=1,
            )
        return self.ent_minimum

    def get_maximum_entry(self, frame: ttk.Frame) -> ttk.Entry | None:
        """Get the maximum entry of the factor.

        Args:
            frame (ttk.Frame): The frame in which the entry will be placed.

        Returns:
            ttk.Entry | None: The maximum entry for the factor, if applicable.
        """
        if self.maximum is None:
            return None
        if not hasattr(self, "ent_maximum"):
            self.ent_maximum = ttk.Entry(
                master=frame,
                state=str(self.include_datafarm_state),
                textvariable=self.maximum,
                justify=tk.RIGHT,
                width=1,
            )
        return self.ent_maximum

    def get_num_decimals_entry(self, frame: ttk.Frame) -> ttk.Entry | None:
        """Get the number of decimals entry of the factor.

        Args:
            frame (ttk.Frame): The frame in which the entry will be placed.

        Returns:
            ttk.Entry | None: The number of decimals entry for the factor,
                if applicable.
        """
        if self.num_decimals is None:
            return None
        if not hasattr(self, "ent_num_decimals"):
            self.ent_num_decimals = ttk.Entry(
                master=frame,
                state=str(self.include_datafarm_state),
                textvariable=self.num_decimals,
                justify=tk.RIGHT,
                width=1,
            )
        return self.ent_num_decimals

    def _toggle_fields(self) -> None:
        """Toggle the states of the datafarm fields."""
        if self.include is None:
            return
        if self.include.get():
            # Disable the default field
            self.ent_default.configure(state="disabled")
            # Enable the datafarm fields
            if self.minimum is not None:
                self.ent_minimum.configure(state="normal")
                self.ent_maximum.configure(state="normal")
            if self.num_decimals is not None:
                self.ent_num_decimals.configure(state="normal")
        else:
            # Enable the default field
            self.ent_default.configure(state="normal")
            # Disable the datafarm fields
            if self.minimum is not None:
                self.ent_minimum.configure(state="disabled")
                self.ent_maximum.configure(state="disabled")
            if self.num_decimals is not None:
                self.ent_num_decimals.configure(state="disabled")


class DFBoolean(DFFactor):
    """Class to store boolean factors for problems and solvers."""

    @property
    def include(self) -> tk.BooleanVar:
        """Whether to include the factor in the experiment."""
        return self.__include

    @classproperty
    def type(cls) -> tk.StringVar:
        """The type of the factor."""
        return tk.StringVar(value="bool")

    @property
    def default(self) -> tk.BooleanVar:
        """The default value of the factor."""
        return self.__default

    @default.setter
    def default(self, default: tk.Variable) -> None:
        if not isinstance(default, tk.BooleanVar):
            error_msg = "Default value must be a BooleanVar."
            raise ValueError(error_msg)
        self.__default = default

    @property
    def default_eval(self) -> bool:
        """Evaluated default value of the factor."""
        return self.default.get()

    @property
    def include_default_state(self) -> Literal["readonly", "disabled", None]:
        """Whether or not the default field is enabled."""
        if self.include is None:
            return None
        if self.include.get():
            return "disabled"
        return "readonly"

    @property
    def include_datafarm_state(self) -> Literal["readonly", "disabled", None]:
        """Whether or not the datafarm fields are enabled."""
        if self.include is None:
            return None
        if self.include.get():
            return "readonly"
        return "disabled"

    def __init__(self, name: str, description: str, default: bool) -> None:
        """Initialize the boolean factor.

        Args:
            name (str): The name of the factor.
            description (str): A description of the factor.
            default (bool): The default value of the factor.
        """
        super().__init__(name, description)
        self.default = tk.BooleanVar(value=default)
        self.__include = tk.BooleanVar(value=False)

    @override
    def get_default_entry(self, frame: ttk.Frame) -> ttk.Entry:
        if not hasattr(self, "ent_default"):
            # Create a dropdown menu for boolean values
            self.ent_default = ttk.Combobox(
                master=frame,
                state=str(self.include_default_state),
                textvariable=self.default,
                values=["True", "False"],
                justify=tk.LEFT,
                width=1,
            )
            self.ent_default.current(0 if self.default.get() else 1)
        return self.ent_default

    def _toggle_fields(self) -> None:
        super()._toggle_fields()
        if self.ent_default.state() != ["disabled"]:
            self.ent_default.state(["readonly"])


class DFInteger(DFFactor):
    """Class to store integer factors for problems and solvers."""

    @classproperty
    def type(cls) -> tk.StringVar:
        """The type of the factor."""
        return tk.StringVar(value="int")

    @property
    def default(self) -> tk.IntVar:
        """The default value of the factor."""
        return self.__default

    @default.setter
    def default(self, default: tk.Variable) -> None:
        if not isinstance(default, tk.IntVar):
            error_msg = "Default value must be an IntVar."
            raise ValueError(error_msg)
        self.__default = default

    @property
    def default_eval(self) -> int:
        """Evaluated default value of the factor."""
        try:
            return int(self.default.get())
        except ValueError:
            raise ValueError(
                f"Default value for {self.name.get()} must be an integer."
            ) from None

    @property
    def include(self) -> tk.BooleanVar:
        """Whether to include the factor in the experiment."""
        return self.__include

    @property
    def minimum(self) -> tk.IntVar:
        """The minimum value of the factor."""
        return self.__minimum

    @minimum.setter
    def minimum(self, minimum: tk.IntVar) -> None:
        self.__minimum = minimum

    @property
    def maximum(self) -> tk.IntVar:
        """The maximum value of the factor."""
        return self.__maximum

    @maximum.setter
    def maximum(self, maximum: tk.IntVar) -> None:
        self.__maximum = maximum

    def __init__(self, name: str, description: str, default: int) -> None:
        """Initialize the integer factor.

        Args:
            name (str): The name of the factor.
            description (str): A description of the factor.
            default (int): The default value of the factor.
        """
        super().__init__(name, description)
        self.__default = tk.IntVar(value=default)
        self.__include = tk.BooleanVar(value=False)
        self.__minimum = tk.IntVar(value=default)
        self.__maximum = tk.IntVar(value=default)


class DFIntegerNonDatafarmable(DFFactor):
    """Class to store non-datafarmable integer factors for problems and solvers."""

    @classproperty
    def type(cls) -> tk.StringVar:
        """The type of the factor."""
        return tk.StringVar(value="int")

    @property
    def default(self) -> tk.IntVar:
        """The default value of the factor."""
        return self.__default

    @default.setter
    def default(self, default: tk.Variable) -> None:
        if not isinstance(default, tk.IntVar):
            error_msg = "Default value must be an IntVar."
            raise ValueError(error_msg)
        self.__default = default

    @property
    def default_eval(self) -> int:
        """Evaluated default value of the factor."""
        try:
            return int(self.default.get())
        except ValueError:
            raise ValueError(
                f"Default value for {self.name.get()} must be an integer."
            ) from None

    def __init__(self, name: str, description: str, default: int) -> None:
        """Initialize the non-datafarmable integer factor.

        Args:
            name (str): The name of the factor.
            description (str): A description of the factor.
            default (int): The default value of the factor.
        """
        appended_description = "[Non-Datafarmable] " + description
        super().__init__(name, appended_description)
        self.__default = tk.IntVar(value=default)


class DFFloat(DFFactor):
    """Class to store float factors for problems and solvers."""

    @classproperty
    def type(cls) -> tk.StringVar:
        """The type of the factor."""
        return tk.StringVar(value="float")

    @property
    def default(self) -> tk.DoubleVar:
        """The default value of the factor."""
        return self.__default

    @default.setter
    def default(self, default: tk.Variable) -> None:
        if not isinstance(default, tk.DoubleVar):
            error_msg = "Default value must be a DoubleVar."
            raise ValueError(error_msg)
        self.__default = default

    @property
    def default_eval(self) -> float:
        """Evaluated default value of the factor."""
        try:
            return float(self.default.get())
        except ValueError:
            raise ValueError(
                f"Default value for {self.name.get()} must be a float."
            ) from None

    @property
    def include(self) -> tk.BooleanVar:
        """Whether to include the factor in the experiment."""
        return self.__include

    @property
    def minimum(self) -> tk.DoubleVar:
        """The minimum value of the factor."""
        return self.__minimum

    @minimum.setter
    def minimum(self, minimum: tk.DoubleVar) -> None:
        self.__minimum = minimum

    @property
    def maximum(self) -> tk.DoubleVar:
        """The maximum value of the factor."""
        return self.__maximum

    @maximum.setter
    def maximum(self, maximum: tk.DoubleVar) -> None:
        self.__maximum = maximum

    @property
    def num_decimals(self) -> tk.IntVar:
        """The number of decimals of the factor."""
        return self.__num_decimals

    @num_decimals.setter
    def num_decimals(self, num_decimals: tk.IntVar) -> None:
        self.__num_decimals = num_decimals

    def __init__(self, name: str, description: str, default: float) -> None:
        """Initialize the float factor.

        Args:
            name (str): The name of the factor.
            description (str): A description of the factor.
            default (float): The default value of the factor.
        """
        super().__init__(name, description)
        self.__default = tk.DoubleVar(value=default)
        self.__include = tk.BooleanVar(value=False)
        self.__minimum = tk.DoubleVar(value=default)
        self.__maximum = tk.DoubleVar(value=default)
        num_decimals = self.__find_num_decimals(default)
        self.__num_decimals = tk.IntVar(value=num_decimals)

    def __find_num_decimals(self, value: float) -> int:
        """Find the number of decimal places in a float value.

        Args:
            value (float): The float value to analyze.

        Returns:
            int: The number of decimal places in the given float.
        """
        # Case 1: Decimal point in value
        if "." in str(value):
            return len(str(value).split(".")[1])
        # Case 2: No decimal point in value, but xe-y format
        if "e-" in str(value):
            return int(str(value).split("e-")[1])
        # Case 3: No decimal point and not in xe-y format
        return 0


class DFTuple(DFFactor):
    """Class to store tuple factors for problems and solvers."""

    @classproperty
    def type(cls) -> tk.StringVar:
        """The type of the factor."""
        return tk.StringVar(value="tuple")

    @property
    def default(self) -> tk.StringVar:
        """The default value of the factor."""
        return self.__default

    @default.setter
    def default(self, default: tk.Variable) -> None:
        if not isinstance(default, tk.StringVar):
            error_msg = "Default value must be a StringVar."
            raise ValueError(error_msg)
        self.__default = default

    @property
    def default_eval(self) -> tuple:
        """Evaluated default value of the factor."""
        try:
            return tuple(literal_eval(self.default.get()))
        except ValueError:
            raise ValueError(
                f"Default value for {self.name.get()} must be a tuple."
            ) from None

    def __init__(self, name: str, description: str, default: tuple) -> None:
        """Initialize the tuple factor.

        Args:
            name (str): The name of the factor.
            description (str): A description of the factor.
            default (tuple): The default value of the factor.
        """
        super().__init__(name, description)
        self.__default = tk.StringVar(value=str(default))


class DFList(DFFactor):
    """Class to store list factors for problems and solvers."""

    @classproperty
    def type(cls) -> tk.StringVar:
        """The type of the factor."""
        return tk.StringVar(value="list")

    @property
    def default(self) -> tk.StringVar:
        """The default value of the factor."""
        return self.__default

    @default.setter
    def default(self, default: tk.Variable) -> None:
        if not isinstance(default, tk.StringVar):
            error_msg = "Default value must be a StringVar."
            raise ValueError(error_msg)
        self.__default = default

    @property
    def default_eval(self) -> list:
        """Evaluated default value of the factor."""
        try:
            return list(literal_eval(self.default.get()))
        except ValueError:
            raise ValueError(
                f"Default value for {self.name.get()} must be a list."
            ) from None

    def __init__(self, name: str, description: str, default: list) -> None:
        """Initialize the list factor.

        Args:
            name (str): The name of the factor.
            description (str): A description of the factor.
            default (list): The default value of the factor.
        """
        super().__init__(name, description)
        self.__default = tk.StringVar(value=str(default))

class DFString(DFFactor):
    """Class to store string factors for problems and solvers."""

    @property
    def type(self) -> tk.StringVar:
        """The type of the factor."""
        return tk.StringVar(value="str")

    @property
    def default(self) -> tk.StringVar:
        """The default value of the factor."""
        return self.__default

    @default.setter
    def default(self, default: tk.Variable) -> None:
        if not isinstance(default, tk.StringVar):
            error_msg = "Default value must be a StringVar."
            raise ValueError(error_msg)
        self.__default = default

    @property
    def default_eval(self) -> list:
        """Evaluated default value of the factor."""
        try:
            return str(self.default.get())
        except ValueError:
            raise ValueError(
                f"Default value for {self.name.get()} must be a string."
            ) from None

    def __init__(self, name: str, description: str, default: str) -> None:
        """Initialize the list factor class.

        Parameters
        ----------
        name : str
            The name of the factor
        description : str
            The description of the factor
        default : str
            The default value of the factor

        """
        super().__init__(name, description)
        self.__default = tk.StringVar(value=str(default))

#TODO: Change how dictionaries are displayed in tkinter
class DFDict(DFFactor):
    """Class to store dictionary factors for problems and solvers."""

    @property
    def type(self) -> tk.StringVar:
        """The type of the factor."""
        return tk.StringVar(value="dict")

    @property
    def default(self) -> tk.StringVar:
        """The default value of the factor."""
        return self.__default

    @default.setter
    def default(self, default: tk.Variable) -> None:
        if not isinstance(default, tk.StringVar):
            error_msg = "Default value must be a StringVar."
            raise ValueError(error_msg)
        self.__default = default

    @property
    def default_eval(self) -> list:
        """Evaluated default value of the factor."""
        try:
            return dict(eval(self.default.get()))
        except ValueError:
            raise ValueError(
                f"Default value for {self.name.get()} must be a dictionary."
            ) from None

    def __init__(self, name: str, description: str, default: dict) -> None:
        """Initialize the dict factor class.

        Parameters
        ----------
        name : str
            The name of the factor
        description : str
            The description of the factor
        default : dict
            The default value of the factor

        """
        super().__init__(name, description)
        self.__default = tk.StringVar(value=self.dict_to_str(default))

    #TODO: write function that prints strings in pretty-print format 
    def dict_to_str(self, factor: dict[str,dict]) -> str : 
        return str(list(factor.items()))

class DFCallable(DFFactor):
    """Class to store Callable factors for problems and solvers."""

    @property
    def type(self) -> tk.StringVar:
        """The type of the factor."""
        return tk.StringVar(value="Callable")

    @property
    def default(self) -> tk.StringVar:
        """The default value of the factor."""
        return self.__default

    @default.setter
    def default(self, default: tk.Variable) -> None:
        if not isinstance(default, tk.StringVar):
            error_msg = "Default value must be a StringVar."
            raise ValueError(error_msg)
        self.__default = default

    @property
    def default_eval(self) -> list:
        """Evaluated default value of the factor."""
        try:
            return eval(self.default.get())
        except ValueError:
            raise ValueError(
                f"Default value for {self.name.get()} must be a dictionary."
            ) from None

    def __init__(self, name: str, description: str, default: Callable) -> None:
        """Initialize the typing.Callable factor class.

        Parameters
        ----------
        name : str
            The name of the factor
        description : str
            The description of the factor
        default : typing.Callable
            The default value of the factor

        """
        super().__init__(name, description)
        self.__default = tk.StringVar(value=self.convert_fn_to_str(default))

    #takes the callable function and changes it to a lambda function that is passed as a string 
    #TODO: write function that if fn is a lambda function then just print as a string but if its a class method then convert to lambda and turn to string
    def convert_fn_to_str(self, fn: Callable) -> str : 
        return str(fn)
        # In the case that fn is a instance variable in a class - convert to a lambda function
        # if inspect.ismethod(fn):
        #     if fn.__self__ is obj:  # Bound to instance
        #         fn = lambda x : fn(x)
        
        # return inspect.getsource(fn).strip() 



def spec_dict_to_df_dict(spec_dict: dict[str, dict]) -> dict[str, DFFactor]:
    """Convert a dictionary of specifications to a dictionary of data farming factors.

    Args:
        spec_dict (dict[str, dict]): A dictionary of factor specifications.

    Returns:
        dict[str, DFFactor]: A dictionary mapping factor names to `DFFactor` instances.
    """
    return {
        spec_name: spec_to_df(spec_name, spec) for spec_name, spec in spec_dict.items()
    }


def spec_to_df(spec_name: str, spec: dict) -> DFFactor:
    """Convert a specification to a data farming factor.

    Args:
        spec_name (str): The name of the factor.
        spec (dict): The specification dictionary for the factor.

    Returns:
        DFFactor: The corresponding data farming factor.
    """
    # Get the factor's datatype, description, and default value
    f_type = spec["datatype"]
    f_description = spec["description"]
    f_default = spec["default"]

    df_factor_map = {
        bool: DFBoolean,
        int: DFInteger,
        float: DFFloat,
        tuple: DFTuple,
        list: DFList,
        str: DFString,
        dict: DFDict,
        Callable: DFCallable
    }

    # Check to see if we have a non-datafarmable integer
    if f_type is int and "isDatafarmable" in spec and not spec["isDatafarmable"]:
        return DFIntegerNonDatafarmable(spec_name, f_description, f_default)
    # Otherwise, just use the default mapping
    if f_type in df_factor_map:
        return df_factor_map[f_type](spec_name, f_description, f_default)
    raise NotImplementedError(f"Factor type [{f_type}] not yet implemented.")<|MERGE_RESOLUTION|>--- conflicted
+++ resolved
@@ -9,15 +9,10 @@
 from abc import ABC, abstractmethod
 from ast import literal_eval
 from tkinter import ttk
-<<<<<<< HEAD
-from typing import Callable, Literal, Union
-import inspect
-=======
 from typing import Literal
 
 from simopt.utils import classproperty, override
 
->>>>>>> 7cdbbcf1
 
 class DFFactor(ABC):
     """Class to store factors for problems and solvers."""
