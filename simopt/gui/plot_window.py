--- conflicted
+++ resolved
@@ -13,10 +13,7 @@
 
 import simopt.directory as directory
 from simopt.experiment_base import (
-<<<<<<< HEAD
-=======
     PlotType,
->>>>>>> 7cdbbcf1
     ProblemSolver,
     plot_area_scatterplots,
     plot_progress_curves,
@@ -39,11 +36,7 @@
         root: tk.Tk,
         main_window: tk.Tk,
         experiment_list: list,
-<<<<<<< HEAD
-        meta_list: Union[list[ProblemSolver], None] = None,
-=======
         meta_list: list[ProblemSolver] | None = None,
->>>>>>> 7cdbbcf1
     ) -> None:
         """Initialize the PlotWindow class.
 
