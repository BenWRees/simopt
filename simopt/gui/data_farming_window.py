--- conflicted
+++ resolved
@@ -666,15 +666,9 @@
             self.factor_default = self.model_object.specifications[factor].get(
                 "default"
             )
-<<<<<<< HEAD
-            self.factor_isDatafarmable = self.model_object.specifications[
-                factor
-            ].get("isDatafarmable")
-=======
             self.factor_isDatafarmable = self.model_object.specifications[factor].get(
                 "isDatafarmable"
             )
->>>>>>> 7cdbbcf1
 
             # Values to help with formatting
             entry_width = 10
@@ -699,13 +693,7 @@
                 self.factor_datatype is float
                 and self.factor_isDatafarmable is not False
             ):
-<<<<<<< HEAD
-                self.factors_frame.grid_rowconfigure(
-                    self.factor_que_length, weight=1
-                )
-=======
                 self.factors_frame.grid_rowconfigure(self.factor_que_length, weight=1)
->>>>>>> 7cdbbcf1
 
                 self.str_type = "float"
 
@@ -836,18 +824,9 @@
                 self.factor_que_length += 1
 
             elif (
-<<<<<<< HEAD
-                self.factor_datatype is int
-                and self.factor_isDatafarmable is not False
-            ):
-                self.factors_frame.grid_rowconfigure(
-                    self.factor_que_length, weight=1
-                )
-=======
                 self.factor_datatype is int and self.factor_isDatafarmable is not False
             ):
                 self.factors_frame.grid_rowconfigure(self.factor_que_length, weight=1)
->>>>>>> 7cdbbcf1
 
                 self.str_type = "int"
 
@@ -947,18 +926,8 @@
 
                 self.factor_que_length += 1
 
-<<<<<<< HEAD
-            elif (
-                self.factor_datatype is list
-                or self.factor_isDatafarmable is False
-            ):
-                self.factors_frame.grid_rowconfigure(
-                    self.factor_que_length, weight=1
-                )
-=======
             elif self.factor_datatype is list or self.factor_isDatafarmable is False:
                 self.factors_frame.grid_rowconfigure(self.factor_que_length, weight=1)
->>>>>>> 7cdbbcf1
 
                 if self.factor_datatype is list:
                     self.str_type = "list"
@@ -1221,19 +1190,10 @@
 
         # Get experiment information
         for factor_index, factor in enumerate(self.model_object.specifications):
-<<<<<<< HEAD
-            factor_datatype = self.model_object.specifications[factor].get(
-                "datatype"
-            )
-            is_datafarmable_factor = self.model_object.specifications[
-                factor
-            ].get("isDatafarmable")
-=======
             factor_datatype = self.model_object.specifications[factor].get("datatype")
             is_datafarmable_factor = self.model_object.specifications[factor].get(
                 "isDatafarmable"
             )
->>>>>>> 7cdbbcf1
             factor_include = check_values[factor_index]
 
             # get user inputs for design factors
@@ -1241,19 +1201,9 @@
             if factor_include:
                 self.factor_names.append(factor)
 
-<<<<<<< HEAD
-                if (
-                    factor_datatype in (float, int)
-                    and is_datafarmable_factor is not False
-                ):
-                    factor_min = str(min_values[maxmin_index])
-                    factor_max = str(max_values[maxmin_index])
-                    maxmin_index += 1
-=======
                 if not (factor_datatype in (float, int) and is_datafarmable_factor):
                     error_msg = "Factor datatype not supported."
                     logging.error(error_msg)
->>>>>>> 7cdbbcf1
 
                 factor_min = str(min_values[maxmin_index])
                 factor_max = str(max_values[maxmin_index])
