--- conflicted
+++ resolved
@@ -146,16 +146,6 @@
     @override
     def check_factor_list(self) -> dict[str, Callable]:
         return {
-<<<<<<< HEAD
-            "crn_across_solns": self.check_crn_across_solns,  # type: ignore
-            "eta_1": self.check_eta_1,
-            "eta_2": self.check_eta_2,
-            "gamma_1": self.check_gamma_1,
-            "gamma_2": self.check_gamma_2,
-            "lambda_min": self.check_lambda_min,
-            "ps_sufficient_reduction": self.check_ps_sufficient_reduction,
-            "expended budget": self.check_budget
-=======
             "crn_across_solns": self.check_crn_across_solns,
             "eta_1": self._check_eta_1,
             "eta_2": self._check_eta_2,
@@ -163,7 +153,7 @@
             "gamma_2": self._check_gamma_2,
             "lambda_min": self._check_lambda_min,
             "ps_sufficient_reduction": self._check_ps_sufficient_reduction,
->>>>>>> 7cdbbcf1
+            "expended budget": self.check_budget,  
         }
 
     def __init__(
@@ -579,104 +569,9 @@
             # the design points within the trust region
             f_index = distance_array.index(max(distance_array))
 
-<<<<<<< HEAD
-            # If it is the first iteration or there is no design point we can reuse within the trust region, use the coordinate basis
-
-            if ((k == 1) or (norm(np.array(x_k) - np.array(visited_pts_list[f_index].x)) == 0) or not reuse_points):
-                # Construct the interpolation set
-                var_y = self.get_coordinate_basis_interpolation_points(
-                    x_k, delta_k, problem
-                )
-                var_z = self.get_coordinate_basis_interpolation_points(
-                    tuple(np.zeros(problem.dim)), delta_k, problem
-                )
-            # Else if we will reuse one design point
-            elif k > 1:
-                visited_pts_array = np.array(visited_pts_list[f_index].x)
-                diff_array = visited_pts_array - np.array(x_k)
-                first_basis = (diff_array) / norm(diff_array)
-                # if first_basis has some non-zero components, use rotated basis for those dimensions
-                rotate_list = np.nonzero(first_basis)[0]
-                rotate_matrix = self.get_rotated_basis(first_basis, rotate_list)
-
-                # if first_basis has some zero components, use coordinate basis for those dimensions
-                for i in range(problem.dim):
-                    if first_basis[i] == 0:
-                        coord_vector = self.get_coordinate_vector(
-                            problem.dim, i
-                        )
-                        rotate_matrix = np.vstack(
-                            (
-                                rotate_matrix,
-                                coord_vector,
-                            )
-                        )
-=======
             var_y, var_z = self.select_interpolation_points(delta_k, f_index)
->>>>>>> 7cdbbcf1
 
             # Evaluate the function estimate for the interpolation points
-<<<<<<< HEAD
-            for i in range(2 * problem.dim + 1):
-                # for x_0, we don't need to simulate the new solution
-                if (k == 1) and (i == 0):
-                    fval.append(
-                        -1 * problem.minmax[0] * incumbent_solution.objectives_mean
-                    )
-                    interpolation_solns.append(incumbent_solution)
-                # reuse the replications for x_k (center point, i.e., the incumbent solution)
-                elif i == 0:
-                    sample_size = incumbent_solution.n_reps
-                    sig2 = incumbent_solution.objectives_var[0]
-                    # adaptive sampling
-                    while True:
-                        stopping = self.get_stopping_time(
-                            pilot_run,
-                            sig2,
-                            delta_k,
-                            kappa,
-                            problem.dim,
-                            delta_power,
-                        )
-                        if (sample_size >= min(stopping, lambda_max) or expended_budget >= budget):
-                            break
-                        problem.simulate(incumbent_solution, 1)
-                        expended_budget += 1
-                        sample_size += 1
-                        sig2 = incumbent_solution.objectives_var[0]
-                    fval.append(
-                        -1 * problem.minmax[0] * incumbent_solution.objectives_mean
-                    )
-                    interpolation_solns.append(incumbent_solution)
-                # else if reuse one design point, reuse the replications
-                elif ((i == 1) and (norm(np.array(x_k)- np.array(visited_pts_list[f_index].x)) != 0) and reuse_points):
-                    sample_size = visited_pts_list[f_index].n_reps
-                    sig2 = visited_pts_list[f_index].objectives_var[0]
-                    # adaptive sampling
-                    while True:
-                        stopping = self.get_stopping_time(
-                            pilot_run,
-                            sig2,
-                            delta_k,
-                            kappa,
-                            problem.dim,
-                            delta_power,
-                        )
-                        if (
-                            sample_size >= min(stopping, lambda_max)
-                            or expended_budget >= budget
-                        ):
-                            break
-                        problem.simulate(visited_pts_list[f_index], 1)
-                        expended_budget += 1
-                        sample_size += 1
-                        sig2 = visited_pts_list[f_index].objectives_var[0]
-                    fval.append(
-                        -1 * problem.minmax[0] * visited_pts_list[f_index].objectives_mean
-                    )
-                    interpolation_solns.append(visited_pts_list[f_index])
-                # for new points, run the simulation with pilot run
-=======
             fval = []
             double_dim = 2 * self.problem.dim + 1
             for i in range(double_dim):
@@ -696,7 +591,6 @@
                 ):
                     adapt_soln = self.visited_pts_list[f_index]
                 # Otherwise, create/initialize a new solution and use that
->>>>>>> 7cdbbcf1
                 else:
                     decision_vars = tuple(var_y[i][0])
                     new_solution = self.create_new_solution(decision_vars, self.problem)
@@ -942,72 +836,6 @@
             )
             self.visited_pts_list.append(self.incumbent_solution)
 
-<<<<<<< HEAD
-            # adaptive sampling
-            while True:
-                if enable_gradient:
-                    rhs_for_kappa = norm(
-                        incumbent_solution.objectives_gradients_mean[0]
-                    )
-                else:
-                    rhs_for_kappa = incumbent_solution.objectives_mean
-                sig2 = incumbent_solution.objectives_var[0]
-                if delta_power == 0:
-                    sig2 = max(
-                        sig2,
-                        np.trace(incumbent_solution.objectives_gradients_var),
-                    )
-                stopping = self.get_stopping_time(
-                    pilot_run,
-                    sig2,
-                    delta_k,
-                    rhs_for_kappa * np.sqrt(pilot_run)
-                    / (delta_k ** (delta_power / 2)),
-                    problem.dim,
-                    delta_power,
-                )
-                if (
-                    sample_size >= min(stopping, lambda_max)
-                    or expended_budget >= budget_limit
-                ):
-                    # calculate kappa
-                    kappa = (
-                        rhs_for_kappa * np.sqrt(pilot_run)
-                        / (delta_k ** (delta_power / 2))
-                    )
-                    # print("kappa "+str(kappa))
-                    break
-                problem.simulate(incumbent_solution, 1)
-                expended_budget += 1
-                sample_size += 1
-
-            recommended_solns.append(incumbent_solution)
-            intermediate_budgets.append(expended_budget)
-        elif self.factors[
-            "crn_across_solns"
-        ]:  # since incument was only evaluated with the sample size of previous incumbent, here we compute its adaptive sample size
-            sample_size = incumbent_solution.n_reps
-            # adaptive sampling
-            while True:
-                sig2 = incumbent_solution.objectives_var[0]
-                if delta_power == 0:
-                    sig2 = max(
-                        sig2,
-                        np.trace(incumbent_solution.objectives_gradients_var),
-                    )
-                stopping = self.get_stopping_time(
-                    pilot_run, sig2, delta_k, kappa, problem.dim, delta_power
-                )
-                if (
-                    sample_size >= min(stopping, lambda_max)
-                    or expended_budget >= budget_limit
-                ):
-                    break
-                else:
-                    problem.simulate(incumbent_solution, 1)
-                    expended_budget += 1
-                    sample_size += 1
-=======
             self.perform_adaptive_sampling(
                 self.incumbent_solution,
                 pilot_run,
@@ -1022,21 +850,13 @@
             self.perform_adaptive_sampling(
                 self.incumbent_solution, pilot_run, self.delta_k
             )
->>>>>>> 7cdbbcf1
 
         # use Taylor expansion if gradient available
         if self.enable_gradient:
             fval = (
-<<<<<<< HEAD
-                np.ones(2 * problem.dim + 1) * -1 * problem.minmax[0] * incumbent_solution.objectives_mean
-            )
-            grad = (
-                -1 * problem.minmax[0] * incumbent_solution.objectives_gradients_mean[0]
-=======
                 np.ones(2 * self.problem.dim + 1)
                 * neg_minmax
                 * self.incumbent_solution.objectives_mean
->>>>>>> 7cdbbcf1
             )
             grad = neg_minmax * self.incumbent_solution.objectives_gradients_mean[0]
             hessian = self.h_k
@@ -1142,26 +962,6 @@
         #     final_ob = fval[0]
         # else:
         # calculate success ratio
-<<<<<<< HEAD
-        fval_tilde = -1 * problem.minmax[0] * candidate_solution.objectives_mean
-        # replace the candidate x if the interpolation set has lower objective function value and with sufficient reduction (pattern search)
-        # also if the candidate solution's variance is high that could be caused by stopping early due to exhausting budget
-        # print("cv "+str(candidate_solution.objectives_var/(candidate_solution.n_reps * candidate_solution.objectives_mean ** 2)))
-        # print("fval[0] - min(fval) "+str(fval[0] - min(fval)))
-        if not enable_gradient and (
-            (
-                (min(fval) < fval_tilde)
-                and (
-                    (fval[0] - min(fval))
-                    >= self.factors["ps_sufficient_reduction"] * delta_k**2
-                )
-            )
-            or (
-                (
-                    candidate_solution.objectives_var
-                    / (
-                        candidate_solution.n_reps * candidate_solution.objectives_mean**2
-=======
         fval_tilde = neg_minmax * candidate_solution.objectives_mean
         # replace the candidate x if the interpolation set has lower objective function
         # value and with sufficient reduction (pattern search)
@@ -1192,7 +992,6 @@
                     logging.debug(
                         "Candidate solution objectives_mean is zero, "
                         "skipping variance check."
->>>>>>> 7cdbbcf1
                     )
                 else:
                     high_variance = (
@@ -1232,40 +1031,8 @@
             self.delta_k = min(self.delta_k, self.delta_max)
 
             # very successful: expand
-<<<<<<< HEAD
-            if rho >= eta_2:
-                delta_k = min(gamma_1 * delta_k, delta_max)
-            if enable_gradient:
-                candidate_grad = (
-                    -1 * problem.minmax[0] * candidate_solution.objectives_gradients_mean[0]
-                )
-                y_k = np.array(
-                    candidate_grad - grad
-                )  # np.clip(candidate_grad - grad, 1e-5, np.inf)
-                # Compute the intermediate terms for the SMW update
-                y_ks = y_k @ s
-                if y_ks == 0:
-                    warning_msg = (
-                        "Warning: Division by 0 in ASTRO-DF solver (y_ks == 0)."
-                    )
-                    print(warning_msg, file=sys.stderr)
-                    r_k = 0
-                else:
-                    r_k = 1.0 / (y_k @ s)
-                h_s_k = h_k @ s
-                h_k = (
-                    h_k
-                    + np.outer(y_k, y_k) * r_k
-                    - np.outer(h_s_k, h_s_k) / (s @ h_s_k)
-                )  # type: ignore
-        # unsuccessful: shrink and reject
-        else:
-            delta_k = min(gamma_2 * delta_k, delta_max)
-            final_ob = fval[0]
-=======
             if rho >= self.eta_2:
                 self.delta_k = min(self.gamma_1 * self.delta_k, self.delta_max)
->>>>>>> 7cdbbcf1
 
             if self.enable_gradient:
                 self.update_hessian(candidate_solution, grad, s)
@@ -1297,12 +1064,6 @@
             self.problem.get_random_solution(rng)
             for _ in range(1000 * self.problem.dim)
         ]
-<<<<<<< HEAD
-        expended_budget, kappa = self.factors['expended budget'], 0
-        recommended_solns, intermediate_budgets = [], []
-        incumbent_solution = self.create_new_solution(
-            tuple(incumbent_x), problem
-=======
 
         # Range for each dimension is calculated and compared with box constraints
         # range if given
@@ -1334,7 +1095,6 @@
 
         self.incumbent_solution = self.create_new_solution(
             self.incumbent_x, self.problem
->>>>>>> 7cdbbcf1
         )
         self.h_k = np.identity(self.problem.dim)
 
