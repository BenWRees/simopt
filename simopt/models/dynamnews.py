<<<<<<< HEAD
"""
Summary
-------
Simulate a day's worth of sales for a newsvendor under dynamic consumer substitution.
A detailed description of the model/problem can be found
`here <https://simopt.readthedocs.io/en/latest/dynamnews.html>`__.
"""
from __future__ import annotations

import numpy as np
from simopt.base import Model, Problem
from mrg32k3a.mrg32k3a import MRG32k3a


class DynamNews(Model):
    """
    A model that simulates a day's worth of sales for a newsvendor
    with dynamic consumer substitution. Returns the profit and the
    number of products that stock out.

    Attributes
    ----------
    name : string
        name of model
    n_rngs : int
        number of random-number generators used to run a simulation replication
    n_responses : int
        number of responses (performance measures)
    factors : dict
        changeable factors of the simulation model
    specifications : dict
        details of each factor (for GUI, data validation, and defaults)
    check_factor_list : dict
        switch case for checking factor simulatability

    Arguments
    ---------
    fixed_factors : dict
        fixed_factors of the simulation model

    See also
    --------
    base.Model
    """
    def __init__(self, fixed_factors: dict = {}):
        self.name = "DYNAMNEWS"
        self.n_rngs = 1
        self.n_responses = 4
        self.factors = fixed_factors
        self.specifications = {
            "num_prod": {
                "description": "number of products",
                "datatype": int,
                "default": 10
            },
            "num_customer": {
                "description": "number of customers",
                "datatype": int,
                "default": 30
            },
            "c_utility": {
                "description": "constant of each product's utility",
                "datatype": list,
                "default": [5 + j for j in range(1, 11)]
            },
            "mu": {
                "description": "mu for calculating Gumbel random variable",
                "datatype": float,
                "default": 1.0
            },
            "init_level": {
                "description": "initial inventory level",
                "datatype": list,
                "default": list(3 * np.ones(10))
            },
            "price": {
                "description": "sell price of products",
                "datatype": list,
                "default": list(9 * np.ones(10))
            },
            "cost": {
                "description": "cost of products",
                "datatype": list,
                "default": list(5 * np.ones(10))
            }
        }
        self.check_factor_list = {
            "num_prod": self.check_num_prod,
            "num_customer": self.check_num_customer,
            "c_utility": self.check_c_utility,
            "mu": self.check_mu,
            "init_level": self.check_init_level,
            "price": self.check_price,
            "cost": self.check_cost
        }
        # Set factors of the simulation model.
        super().__init__(fixed_factors)

    def check_num_prod(self):
        if self.factors["num_prod"] <= 0:
            raise ValueError("num_prod must be greater than 0.")

    def check_num_customer(self):
        if self.factors["num_customer"] <= 0:
            raise ValueError("num_customer must be greater than 0.")

    def check_c_utility(self):
        if len(self.factors["c_utility"]) != self.factors["num_prod"]:
            raise ValueError("The length of c_utility must be equal to num_prod.")

    def check_init_level(self):
        if any (np.array(self.factors["init_level"]) < 0) or (len(self.factors["init_level"]) != self.factors["num_prod"]):
            raise ValueError("The length of init_level must be equal to num_prod and every element in init_level must be greater than or equal to zero.")

    def check_mu(self):
        return True

    def check_price(self):
        if any(np.array(self.factors["price"]) < 0) or (len(self.factors["price"]) != self.factors["num_prod"]):
            raise ValueError("The length of price must be equal to num_prod and every element in price must be greater than or equal to zero.")

    def check_cost(self):
        if any(np.array(self.factors["cost"]) < 0) or (len(self.factors["cost"]) != self.factors["num_prod"]):
            raise ValueError("The length of cost must be equal to num_prod and every element in cost must be greater than or equal to 0.")

    def check_simulatable_factors(self):
        if any(np.subtract(self.factors["price"], self.factors["cost"]) < 0):
            raise ValueError("Each element in price must be greater than its corresponding element in cost.")

    def replicate(self, rng_list: list["MRG32k3a"]) -> tuple[dict, dict]:
        """
        Simulate a single replication for the current model factors.

        Arguments
        ---------
        rng_list : list of mrg32k3a.mrg32k3a.MRG32k3a objects
            rngs for model to use when simulating a replication

        Returns
        -------
        responses : dict
            performance measures of interest
            "profit" = profit in this scenario
            "n_prod_stockout" = number of products which are out of stock
            "n_missed_orders" = number of unmet customer orders
            "fill_rate" = fraction of customer orders fulfilled
        """
        # Designate random number generator for generating a Gumbel random variable.
        Gumbel_rng = rng_list[0]
        # Compute Gumbel rvs for the utility of the products.
        gumbel = np.zeros(((self.factors["num_customer"], self.factors["num_prod"])))
        for t in range(self.factors["num_customer"]):
            for j in range(self.factors["num_prod"]):
                gumbel[t][j] = Gumbel_rng.gumbelvariate(-self.factors["mu"] * np.euler_gamma, self.factors["mu"])
        # Compute utility for each product and each customer.
        utility = np.zeros((self.factors["num_customer"], self.factors["num_prod"] + 1))
        for t in range(self.factors["num_customer"]):
            for j in range(self.factors["num_prod"] + 1):
                if j == 0:
                    utility[t][j] = 0
                else:
                    utility[t][j] = self.factors["c_utility"][j - 1] + gumbel[t][j - 1]

        # Initialize inventory.
        inventory = np.copy(self.factors["init_level"])
        itembought = np.zeros(self.factors["num_customer"])

        # Loop through customers
        for t in range(self.factors["num_customer"]):
            instock = np.where(inventory > 0)[0]
            # Initialize the purchase option to be no-purchase.
            itembought[t] = 0
            # Assign the purchase option to be the product that maximizes the utility.
            for j in instock:
                if utility[t][j + 1] > utility[t][int(itembought[t])]:
                    itembought[t] = j + 1
            # print("item bought", int(itembought[t]))
            if itembought[t] != 0:
                inventory[int(itembought[t] - 1)] -= 1

        # Calculate profit.
        numsold = self.factors["init_level"] - inventory
        revenue = numsold * np.array(self.factors["price"])
        cost = self.factors["init_level"] * np.array(self.factors["cost"])
        profit = revenue - cost
        unmet_demand = self.factors["num_customer"] - sum(numsold)
        order_fill_rate = sum(numsold) / self.factors["num_customer"]

        # Compose responses and gradients.
        responses = {"profit": np.sum(profit), "n_prod_stockout": np.sum(inventory == 0), "n_missed_orders": unmet_demand, "fill_rate": order_fill_rate}
        gradients = {response_key:
                     {factor_key: np.nan for factor_key in self.specifications}
                     for response_key in responses
                     }
        return responses, gradients


"""
Summary
-------
Maximize the expected profit for the continuous newsvendor problem.
"""


class DynamNewsMaxProfit(Problem):
    """
    Base class to implement simulation-optimization problems.

    Attributes
    ----------
    name : string
        name of problem
    dim : int
        number of decision variables
    n_objectives : int
        number of objectives
    n_stochastic_constraints : int
        number of stochastic constraints
    minmax : tuple of int (+/- 1)
        indicator of maximization (+1) or minimization (-1) for each objective
    constraint_type : string
        description of constraints types:
            "unconstrained", "box", "deterministic", "stochastic"
    variable_type : string
        description of variable types:
            "discrete", "continuous", "mixed"
    lower_bounds : tuple
        lower bound for each decision variable
    upper_bounds : tuple
        upper bound for each decision variable
    gradient_available : bool
        indicates if gradient of objective function is available
    optimal_value : tuple
        optimal objective function value
    optimal_solution : tuple
        optimal solution
    model : Model object
        associated simulation model that generates replications
    model_default_factors : dict
        default values for overriding model-level default factors
    model_fixed_factors : dict
        combination of overriden model-level factors and defaults
    model_decision_factors : set of str
        set of keys for factors that are decision variables
    rng_list : list of mrg32k3a.mrg32k3a.MRG32k3a objects
        list of RNGs used to generate a random initial solution
        or a random problem instance
    factors : dict
        changeable factors of the problem
            initial_solution : tuple
                default initial solution from which solvers start
            budget : int > 0
                max number of replications (fn evals) for a solver to take
    specifications : dict
        details of each factor (for GUI, data validation, and defaults)

    Arguments
    ---------
    name : str
        user-specified name for problem
    fixed_factors : dict
        dictionary of user-specified problem factors
    model_fixed factors : dict
        subset of user-specified non-decision factors to pass through to the model

    See also
    --------
    base.Problem
    """
    def __init__(self, name: str = "DYNAMNEWS-1", fixed_factors: dict = {}, model_fixed_factors: dict = {}):
        self.name = name
        self.n_objectives = 1
        self.n_stochastic_constraints = 0
        self.minmax = (1,)
        self.constraint_type = "box"
        self.variable_type = "continuous"
        self.gradient_available = False
        self.optimal_value = None
        self.optimal_solution = None
        self.model_default_factors = {}
        self.model_fixed_factors = {}
        self.model_decision_factors = {"init_level"}
        self.factors = fixed_factors
        self.specifications = {
            "initial_solution": {
                "description": "initial solution",
                "datatype": tuple,
                "default": tuple(3 * np.ones(10))
            },
            "budget": {
                "description": "max # of replications for a solver to take",
                "datatype": int,
                "default": 1000
            },
            "num_prod": {
                "description": "number of products",
                "datatype": int,
                "default": 10
            },
            "num_customer": {
                "description": "number of customers",
                "datatype": int,
                "default": 30
            },
            "c_utility": {
                "description": "constant of each product's utility",
                "datatype": list,
                "default": [5 + j for j in range(1, 11)]
            },
            "mu": {
                "description": "mu for calculating Gumbel random variable",
                "datatype": float,
                "default": 1.0
            },
            "init_level": {
                "description": "initial inventory level",
                "datatype": list,
                "default": list(3 * np.ones(10))
            },
            "price": {
                "description": "sell price of products",
                "datatype": list,
                "default": list(9 * np.ones(10))
            },
            "cost": {
                "description": "cost of products",
                "datatype": list,
                "default": list(5 * np.ones(10))
            }
        }
        self.check_factor_list = {
            "initial_solution": self.check_initial_solution,
            "budget": self.check_budget,
            "num_prod": self.check_num_prod,
            "num_customer": self.check_num_customer,
            "c_utility": self.check_c_utility,
            "mu": self.check_mu,
            "init_level": self.check_init_level,
            "price": self.check_price,
            "cost": self.check_cost
        }
        super().__init__(fixed_factors, model_fixed_factors)
        # Instantiate model with fixed factors and overwritten defaults.
        self.model = DynamNews(self.model_fixed_factors)
        self.dim = self.model.factors["num_prod"]
        self.lower_bounds = (0,) * self.dim
        self.upper_bounds = (np.inf,) * self.dim

    def check_num_prod(self):
        if self.factors["num_prod"] <= 0:
            raise ValueError("num_prod must be greater than 0.")

    def check_num_customer(self):
        if self.factors["num_customer"] <= 0:
            raise ValueError("num_customer must be greater than 0.")

    def check_c_utility(self):
        if len(self.factors["c_utility"]) != self.factors["num_prod"]:
            raise ValueError("The length of c_utility must be equal to num_prod.")

    def check_init_level(self):
        if any (np.array(self.factors["init_level"]) < 0) or (len(self.factors["init_level"]) != self.factors["num_prod"]):
            raise ValueError("The length of init_level must be equal to num_prod and every element in init_level must be greater than or equal to zero.")

    def check_mu(self):
        return True

    def check_price(self):
        if any(np.array(self.factors["price"]) < 0) or (len(self.factors["price"]) != self.factors["num_prod"]):
            raise ValueError("The length of price must be equal to num_prod and every element in price must be greater than or equal to zero.")

    def check_cost(self):
        if any(np.array(self.factors["cost"]) < 0) or (len(self.factors["cost"]) != self.factors["num_prod"]):
            raise ValueError("The length of cost must be equal to num_prod and every element in cost must be greater than or equal to 0.")

    def check_simulatable_factors(self):
        if any(np.subtract(self.factors["price"], self.factors["cost"]) < 0):
            raise ValueError("Each element in price must be greater than its corresponding element in cost.")

    def vector_to_factor_dict(self, vector: tuple) -> dict:
        """
        Convert a vector of variables to a dictionary with factor keys

        Arguments
        ---------
        vector : tuple
            vector of values associated with decision variables

        Returns
        -------
        factor_dict : dictionary
            dictionary with factor keys and associated values
        """
        factor_dict = {
            "init_level": vector[:]
        }
        return factor_dict

    def factor_dict_to_vector(self, factor_dict: dict) -> tuple:
        """
        Convert a dictionary with factor keys to a vector
        of variables.

        Arguments
        ---------
        factor_dict : dictionary
            dictionary with factor keys and associated values

        Returns
        -------
        vector : tuple
            vector of values associated with decision variables
        """
        vector = tuple(factor_dict["init_level"])
        return vector

    def response_dict_to_objectives(self, response_dict):
        """
        Convert a dictionary with response keys to a vector
        of objectives.

        Arguments
        ---------
        response_dict : dictionary
            dictionary with response keys and associated values

        Returns
        -------
        objectives : tuple
            vector of objectives
        """
        objectives = (response_dict["profit"],)
        return objectives

    def response_dict_to_stoch_constraints(self, response_dict):
        """
        Convert a dictionary with response keys to a vector
        of left-hand sides of stochastic constraints: E[Y] <= 0

        Arguments
        ---------
        response_dict : dictionary
            dictionary with response keys and associated values

        Returns
        -------
        stoch_constraints : tuple
            vector of LHSs of stochastic constraint
        """
        stoch_constraints = None
        return stoch_constraints

    def deterministic_objectives_and_gradients(self, x):
        """
        Compute deterministic components of objectives for a solution `x`.

        Arguments
        ---------
        x : tuple
            vector of decision variables

        Returns
        -------
        det_objectives : tuple
            vector of deterministic components of objectives
        det_objectives_gradients : tuple
            vector of gradients of deterministic components of objectives
        """
        det_objectives = (0,)
        det_objectives_gradients = ((0,),)
        return det_objectives, det_objectives_gradients

    def deterministic_stochastic_constraints_and_gradients(self, x):
        """
        Compute deterministic components of stochastic constraints
        for a solution `x`.

        Arguments
        ---------
        x : tuple
            vector of decision variables

        Returns
        -------
        det_stoch_constraints : tuple
            vector of deterministic components of stochastic constraints
        det_stoch_constraints_gradients : tuple
            vector of gradients of deterministic components of
            stochastic constraints
        """
        det_stoch_constraints = None
        det_stoch_constraints_gradients = None
        return det_stoch_constraints, det_stoch_constraints_gradients

    def check_deterministic_constraints(self, x):
        """
        Check if a solution `x` satisfies the problem's deterministic
        constraints.

        Arguments
        ---------
        x : tuple
            vector of decision variables

        Returns
        -------
        satisfies : bool
            indicates if solution `x` satisfies the deterministic constraints.
        """
        return np.all(x > 0)

    def get_random_solution(self, rand_sol_rng):
        """
        Generate a random solution for starting or restarting solvers.

        Arguments
        ---------
        rand_sol_rng : mrg32k3a.mrg32k3a.MRG32k3a object
            random-number generator used to sample a new random solution

        Returns
        -------
        x : tuple
            vector of decision variables
        """
        x = tuple([rand_sol_rng.uniform(0, 10) for _ in range(self.dim)])
        return x
=======
"""
Summary
-------
Simulate a day's worth of sales for a newsvendor under dynamic consumer substitution.
A detailed description of the model/problem can be found
`here <https://simopt.readthedocs.io/en/latest/dynamnews.html>`__.
"""

from __future__ import annotations

from typing import Callable, Final

import numpy as np
from mrg32k3a.mrg32k3a import MRG32k3a

from simopt.base import ConstraintType, Model, Problem, VariableType

NUM_PRODUCTS: Final[int] = 10


class DynamNews(Model):
    """
    A model that simulates a day's worth of sales for a newsvendor
    with dynamic consumer substitution. Returns the profit and the
    number of products that stock out.

    Attributes
    ----------
    name : string
        name of model
    n_rngs : int
        number of random-number generators used to run a simulation replication
    n_responses : int
        number of responses (performance measures)
    factors : dict
        changeable factors of the simulation model
    specifications : dict
        details of each factor (for GUI, data validation, and defaults)
    check_factor_list : dict
        switch case for checking factor simulatability

    Arguments
    ---------
    fixed_factors : dict
        fixed_factors of the simulation model

    See also
    --------
    base.Model
    """

    @property
    def name(self) -> str:
        return "DYNAMNEWS"

    @property
    def n_rngs(self) -> int:
        return 1

    @property
    def n_responses(self) -> int:
        return 4

    @property
    def specifications(self) -> dict[str, dict]:
        return {
            "num_prod": {
                "description": "number of products",
                "datatype": int,
                "default": NUM_PRODUCTS,
            },
            "num_customer": {
                "description": "number of customers",
                "datatype": int,
                "default": 30,
            },
            "c_utility": {
                "description": "constant of each product's utility",
                "datatype": list,
                "default": [6 + j for j in range(NUM_PRODUCTS)],
            },
            "mu": {
                "description": "mu for calculating Gumbel random variable",
                "datatype": float,
                "default": 1.0,
            },
            "init_level": {
                "description": "initial inventory level",
                "datatype": list,
                "default": [3] * NUM_PRODUCTS,
            },
            "price": {
                "description": "sell price of products",
                "datatype": list,
                "default": [9] * NUM_PRODUCTS,
            },
            "cost": {
                "description": "cost of products",
                "datatype": list,
                "default": [5] * NUM_PRODUCTS,
            },
        }

    @property
    def check_factor_list(self) -> dict[str, Callable]:
        return {
            "num_prod": self.check_num_prod,
            "num_customer": self.check_num_customer,
            "c_utility": self.check_c_utility,
            "mu": self.check_mu,
            "init_level": self.check_init_level,
            "price": self.check_price,
            "cost": self.check_cost,
        }

    def __init__(self, fixed_factors: dict | None = None) -> None:
        # Let the base class handle default arguments.
        super().__init__(fixed_factors)

    def check_num_prod(self) -> bool:
        return self.factors["num_prod"] > 0

    def check_num_customer(self) -> bool:
        return self.factors["num_customer"] > 0

    def check_c_utility(self) -> bool:
        return len(self.factors["c_utility"]) == self.factors["num_prod"]

    def check_init_level(self) -> bool:
        return all(np.array(self.factors["init_level"]) >= 0) & (
            len(self.factors["init_level"]) == self.factors["num_prod"]
        )

    def check_mu(self) -> bool:
        return True

    def check_price(self) -> bool:
        return all(np.array(self.factors["price"]) >= 0) & (
            len(self.factors["price"]) == self.factors["num_prod"]
        )

    def check_cost(self) -> bool:
        return all(np.array(self.factors["cost"]) >= 0) & (
            len(self.factors["cost"]) == self.factors["num_prod"]
        )

    def check_simulatable_factors(self) -> bool:
        return all(
            np.subtract(self.factors["price"], self.factors["cost"]) >= 0
        )

    def replicate(self, rng_list: list[MRG32k3a]) -> tuple[dict, dict]:
        """
        Simulate a single replication for the current model factors.

        Arguments
        ---------
        rng_list : list of mrg32k3a.mrg32k3a.MRG32k3a objects
            rngs for model to use when simulating a replication

        Returns
        -------
        responses : dict
            performance measures of interest
            "profit" = profit in this scenario
            "n_prod_stockout" = number of products which are out of stock
            "n_missed_orders" = number of unmet customer orders
            "fill_rate" = fraction of customer orders fulfilled
        """
        # Designate random number generator for generating a Gumbel random variable.
        gumbel_rng = rng_list[0]
        # Compute Gumbel rvs for the utility of the products.
        gumbel = np.zeros(
            (self.factors["num_customer"], self.factors["num_prod"])
        )
        for t in range(self.factors["num_customer"]):
            for j in range(self.factors["num_prod"]):
                gumbel[t][j] = gumbel_rng.gumbelvariate(
                    -self.factors["mu"] * np.euler_gamma, self.factors["mu"]
                )
        # Compute utility for each product and each customer.
        utility = np.zeros(
            (self.factors["num_customer"], self.factors["num_prod"] + 1)
        )
        for t in range(self.factors["num_customer"]):
            for j in range(self.factors["num_prod"] + 1):
                if j == 0:
                    utility[t][j] = 0
                else:
                    utility[t][j] = (
                        self.factors["c_utility"][j - 1] + gumbel[t][j - 1]
                    )

        # Initialize inventory.
        inventory = np.copy(self.factors["init_level"])
        itembought = np.zeros(self.factors["num_customer"])

        # Loop through customers
        for t in range(self.factors["num_customer"]):
            instock = np.where(inventory > 0)[0]
            # Initialize the purchase option to be no-purchase.
            itembought[t] = 0
            # Assign the purchase option to be the product that maximizes the utility.
            for j in instock:
                if utility[t][j + 1] > utility[t][int(itembought[t])]:
                    itembought[t] = j + 1
            # print("item bought", int(itembought[t]))
            if itembought[t] != 0:
                inventory[int(itembought[t] - 1)] -= 1

        # Calculate profit.
        numsold = self.factors["init_level"] - inventory
        revenue = numsold * np.array(self.factors["price"])
        cost = self.factors["init_level"] * np.array(self.factors["cost"])
        profit = revenue - cost
        unmet_demand = self.factors["num_customer"] - sum(numsold)
        order_fill_rate = sum(numsold) / self.factors["num_customer"]

        # Compose responses and gradients.
        responses = {
            "profit": np.sum(profit),
            "n_prod_stockout": np.sum(inventory == 0),
            "n_missed_orders": unmet_demand,
            "fill_rate": order_fill_rate,
        }
        gradients = {
            response_key: {
                factor_key: np.nan for factor_key in self.specifications
            }
            for response_key in responses
        }
        return responses, gradients


"""
Summary
-------
Maximize the expected profit for the continuous newsvendor problem.
"""


class DynamNewsMaxProfit(Problem):
    """
    Base class to implement simulation-optimization problems.

    Attributes
    ----------
    name : string
        name of problem
    dim : int
        number of decision variables
    n_objectives : int
        number of objectives
    n_stochastic_constraints : int
        number of stochastic constraints
    minmax : tuple of int (+/- 1)
        indicator of maximization (+1) or minimization (-1) for each objective
    constraint_type : string
        description of constraints types:
            "unconstrained", "box", "deterministic", "stochastic"
    variable_type : string
        description of variable types:
            "discrete", "continuous", "mixed"
    lower_bounds : tuple
        lower bound for each decision variable
    upper_bounds : tuple
        upper bound for each decision variable
    gradient_available : bool
        indicates if gradient of objective function is available
    optimal_value : tuple
        optimal objective function value
    optimal_solution : tuple
        optimal solution
    model : Model object
        associated simulation model that generates replications
    model_default_factors : dict
        default values for overriding model-level default factors
    model_fixed_factors : dict
        combination of overriden model-level factors and defaults
    model_decision_factors : set of str
        set of keys for factors that are decision variables
    rng_list : list of mrg32k3a.mrg32k3a.MRG32k3a objects
        list of RNGs used to generate a random initial solution
        or a random problem instance
    factors : dict
        changeable factors of the problem
            initial_solution : tuple
                default initial solution from which solvers start
            budget : int > 0
                max number of replications (fn evals) for a solver to take
    specifications : dict
        details of each factor (for GUI, data validation, and defaults)

    Arguments
    ---------
    name : str
        user-specified name for problem
    fixed_factors : dict
        dictionary of user-specified problem factors
    model_fixed factors : dict
        subset of user-specified non-decision factors to pass through to the model

    See also
    --------
    base.Problem
    """

    @property
    def n_objectives(self) -> int:
        return 1

    @property
    def n_stochastic_constraints(self) -> int:
        return 0

    @property
    def minmax(self) -> tuple[int]:
        return (1,)

    @property
    def constraint_type(self) -> ConstraintType:
        return ConstraintType.BOX

    @property
    def variable_type(self) -> VariableType:
        return VariableType.CONTINUOUS

    @property
    def gradient_available(self) -> bool:
        return False

    @property
    def optimal_value(self) -> float | None:
        return None

    @property
    def optimal_solution(self) -> tuple | None:
        return None

    @property
    def model_default_factors(self) -> dict:
        return {}

    @property
    def model_decision_factors(self) -> set[str]:
        return {"init_level"}

    @property
    def specifications(self) -> dict[str, dict]:
        return {
            "initial_solution": {
                "description": "initial solution",
                "datatype": tuple,
                "default": (3,) * NUM_PRODUCTS,
            },
            "budget": {
                "description": "max # of replications for a solver to take",
                "datatype": int,
                "default": 1000,
            },
        }

    @property
    def check_factor_list(self) -> dict[str, Callable]:
        return {
            "initial_solution": self.check_initial_solution,
            "budget": self.check_budget,
        }

    @property
    def dim(self) -> int:
        return self.model.factors["num_prod"]

    @property
    def lower_bounds(self) -> tuple:
        return (0,) * self.dim

    @property
    def upper_bounds(self) -> tuple:
        return (np.inf,) * self.dim

    def __init__(
        self,
        name: str = "DYNAMNEWS-1",
        fixed_factors: dict | None = None,
        model_fixed_factors: dict | None = None,
    ) -> None:
        # Let the base class handle default arguments.
        super().__init__(
            name=name,
            fixed_factors=fixed_factors,
            model_fixed_factors=model_fixed_factors,
            model=DynamNews,
        )

    def vector_to_factor_dict(self, vector: tuple) -> dict:
        """
        Convert a vector of variables to a dictionary with factor keys

        Arguments
        ---------
        vector : tuple
            vector of values associated with decision variables

        Returns
        -------
        factor_dict : dictionary
            dictionary with factor keys and associated values
        """
        factor_dict = {"init_level": vector[:]}
        return factor_dict

    def factor_dict_to_vector(self, factor_dict: dict) -> tuple:
        """
        Convert a dictionary with factor keys to a vector
        of variables.

        Arguments
        ---------
        factor_dict : dictionary
            dictionary with factor keys and associated values

        Returns
        -------
        vector : tuple
            vector of values associated with decision variables
        """
        vector = tuple(factor_dict["init_level"])
        return vector

    def response_dict_to_objectives(self, response_dict: dict) -> tuple:
        """
        Convert a dictionary with response keys to a vector
        of objectives.

        Arguments
        ---------
        response_dict : dictionary
            dictionary with response keys and associated values

        Returns
        -------
        objectives : tuple
            vector of objectives
        """
        objectives = (response_dict["profit"],)
        return objectives

    def response_dict_to_stoch_constraints(self, response_dict: dict) -> tuple:
        """
        Convert a dictionary with response keys to a vector
        of left-hand sides of stochastic constraints: E[Y] <= 0

        Arguments
        ---------
        response_dict : dictionary
            dictionary with response keys and associated values

        Returns
        -------
        stoch_constraints : tuple
            vector of LHSs of stochastic constraint
        """
        stoch_constraints = ()
        return stoch_constraints

    def deterministic_objectives_and_gradients(self, x: tuple) -> tuple:
        """
        Compute deterministic components of objectives for a solution `x`.

        Arguments
        ---------
        x : tuple
            vector of decision variables

        Returns
        -------
        det_objectives : tuple
            vector of deterministic components of objectives
        det_objectives_gradients : tuple
            vector of gradients of deterministic components of objectives
        """
        det_objectives = (0,)
        det_objectives_gradients = ((0,),)
        return det_objectives, det_objectives_gradients

    def deterministic_stochastic_constraints_and_gradients(
        self, x: tuple
    ) -> tuple[tuple, tuple]:
        """
        Compute deterministic components of stochastic constraints
        for a solution `x`.

        Arguments
        ---------
        x : tuple
            vector of decision variables

        Returns
        -------
        det_stoch_constraints : tuple
            vector of deterministic components of stochastic constraints
        det_stoch_constraints_gradients : tuple
            vector of gradients of deterministic components of
            stochastic constraints
        """
        det_stoch_constraints = ()
        det_stoch_constraints_gradients = ()
        return det_stoch_constraints, det_stoch_constraints_gradients

    def check_deterministic_constraints(self, x: tuple) -> bool:
        """
        Check if a solution `x` satisfies the problem's deterministic
        constraints.

        Arguments
        ---------
        x : tuple
            vector of decision variables

        Returns
        -------
        satisfies : bool
            indicates if solution `x` satisfies the deterministic constraints.
        """
        greater_than_zero: list[bool] = [x[j] > 0 for j in range(self.dim)]
        return all(greater_than_zero)

    def get_random_solution(self, rand_sol_rng: MRG32k3a) -> tuple:
        """
        Generate a random solution for starting or restarting solvers.

        Arguments
        ---------
        rand_sol_rng : mrg32k3a.mrg32k3a.MRG32k3a object
            random-number generator used to sample a new random solution

        Returns
        -------
        x : tuple
            vector of decision variables
        """
        x = tuple([rand_sol_rng.uniform(0, 10) for _ in range(self.dim)])
        return x
>>>>>>> 7b1772d8
<|MERGE_RESOLUTION|>--- conflicted
+++ resolved
@@ -1,4 +1,3 @@
-<<<<<<< HEAD
 """
 Summary
 -------
@@ -6,11 +5,17 @@
 A detailed description of the model/problem can be found
 `here <https://simopt.readthedocs.io/en/latest/dynamnews.html>`__.
 """
+
 from __future__ import annotations
 
+from typing import Callable, Final
+
 import numpy as np
-from simopt.base import Model, Problem
 from mrg32k3a.mrg32k3a import MRG32k3a
+
+from simopt.base import ConstraintType, Model, Problem, VariableType
+
+NUM_PRODUCTS: Final[int] = 10
 
 
 class DynamNews(Model):
@@ -43,58 +48,73 @@
     --------
     base.Model
     """
-    def __init__(self, fixed_factors: dict = {}):
-        self.name = "DYNAMNEWS"
-        self.n_rngs = 1
-        self.n_responses = 4
-        self.factors = fixed_factors
-        self.specifications = {
+
+    @property
+    def name(self) -> str:
+        return "DYNAMNEWS"
+
+    @property
+    def n_rngs(self) -> int:
+        return 1
+
+    @property
+    def n_responses(self) -> int:
+        return 4
+
+    @property
+    def specifications(self) -> dict[str, dict]:
+        return {
             "num_prod": {
                 "description": "number of products",
                 "datatype": int,
-                "default": 10
+                "default": NUM_PRODUCTS,
             },
             "num_customer": {
                 "description": "number of customers",
                 "datatype": int,
-                "default": 30
+                "default": 30,
             },
             "c_utility": {
                 "description": "constant of each product's utility",
                 "datatype": list,
-                "default": [5 + j for j in range(1, 11)]
+                "default": [6 + j for j in range(NUM_PRODUCTS)],
             },
             "mu": {
                 "description": "mu for calculating Gumbel random variable",
                 "datatype": float,
-                "default": 1.0
+                "default": 1.0,
             },
             "init_level": {
                 "description": "initial inventory level",
                 "datatype": list,
-                "default": list(3 * np.ones(10))
+                "default": [3] * NUM_PRODUCTS,
             },
             "price": {
                 "description": "sell price of products",
                 "datatype": list,
-                "default": list(9 * np.ones(10))
+                "default": [9] * NUM_PRODUCTS,
             },
             "cost": {
                 "description": "cost of products",
                 "datatype": list,
-                "default": list(5 * np.ones(10))
-            }
+                "default": [5] * NUM_PRODUCTS,
+            },
         }
-        self.check_factor_list = {
+
+    @property
+    def check_factor_list(self) -> dict[str, Callable]:
+        return {
             "num_prod": self.check_num_prod,
             "num_customer": self.check_num_customer,
             "c_utility": self.check_c_utility,
             "mu": self.check_mu,
             "init_level": self.check_init_level,
             "price": self.check_price,
-            "cost": self.check_cost
+            "cost": self.check_cost,
         }
-        # Set factors of the simulation model.
+
+    def __init__(self, fixed_factors: dict | None = None) -> None:
+        # Let the base class handle default arguments.
         super().__init__(fixed_factors)
 
     def check_num_prod(self):
@@ -128,7 +148,7 @@
         if any(np.subtract(self.factors["price"], self.factors["cost"]) < 0):
             raise ValueError("Each element in price must be greater than its corresponding element in cost.")
 
-    def replicate(self, rng_list: list["MRG32k3a"]) -> tuple[dict, dict]:
+    def replicate(self, rng_list: list[MRG32k3a]) -> tuple[dict, dict]:
         """
         Simulate a single replication for the current model factors.
 
@@ -147,20 +167,28 @@
             "fill_rate" = fraction of customer orders fulfilled
         """
         # Designate random number generator for generating a Gumbel random variable.
-        Gumbel_rng = rng_list[0]
+        gumbel_rng = rng_list[0]
         # Compute Gumbel rvs for the utility of the products.
-        gumbel = np.zeros(((self.factors["num_customer"], self.factors["num_prod"])))
+        gumbel = np.zeros(
+            (self.factors["num_customer"], self.factors["num_prod"])
+        )
         for t in range(self.factors["num_customer"]):
             for j in range(self.factors["num_prod"]):
-                gumbel[t][j] = Gumbel_rng.gumbelvariate(-self.factors["mu"] * np.euler_gamma, self.factors["mu"])
+                gumbel[t][j] = gumbel_rng.gumbelvariate(
+                    -self.factors["mu"] * np.euler_gamma, self.factors["mu"]
+                )
         # Compute utility for each product and each customer.
-        utility = np.zeros((self.factors["num_customer"], self.factors["num_prod"] + 1))
+        utility = np.zeros(
+            (self.factors["num_customer"], self.factors["num_prod"] + 1)
+        )
         for t in range(self.factors["num_customer"]):
             for j in range(self.factors["num_prod"] + 1):
                 if j == 0:
                     utility[t][j] = 0
                 else:
-                    utility[t][j] = self.factors["c_utility"][j - 1] + gumbel[t][j - 1]
+                    utility[t][j] = (
+                        self.factors["c_utility"][j - 1] + gumbel[t][j - 1]
+                    )
 
         # Initialize inventory.
         inventory = np.copy(self.factors["init_level"])
@@ -188,11 +216,18 @@
         order_fill_rate = sum(numsold) / self.factors["num_customer"]
 
         # Compose responses and gradients.
-        responses = {"profit": np.sum(profit), "n_prod_stockout": np.sum(inventory == 0), "n_missed_orders": unmet_demand, "fill_rate": order_fill_rate}
-        gradients = {response_key:
-                     {factor_key: np.nan for factor_key in self.specifications}
-                     for response_key in responses
-                     }
+        responses = {
+            "profit": np.sum(profit),
+            "n_prod_stockout": np.sum(inventory == 0),
+            "n_missed_orders": unmet_demand,
+            "fill_rate": order_fill_rate,
+        }
+        gradients = {
+            response_key: {
+                factor_key: np.nan for factor_key in self.specifications
+            }
+            for response_key in responses
+        }
         return responses, gradients
 
 
@@ -268,571 +303,6 @@
     --------
     base.Problem
     """
-    def __init__(self, name: str = "DYNAMNEWS-1", fixed_factors: dict = {}, model_fixed_factors: dict = {}):
-        self.name = name
-        self.n_objectives = 1
-        self.n_stochastic_constraints = 0
-        self.minmax = (1,)
-        self.constraint_type = "box"
-        self.variable_type = "continuous"
-        self.gradient_available = False
-        self.optimal_value = None
-        self.optimal_solution = None
-        self.model_default_factors = {}
-        self.model_fixed_factors = {}
-        self.model_decision_factors = {"init_level"}
-        self.factors = fixed_factors
-        self.specifications = {
-            "initial_solution": {
-                "description": "initial solution",
-                "datatype": tuple,
-                "default": tuple(3 * np.ones(10))
-            },
-            "budget": {
-                "description": "max # of replications for a solver to take",
-                "datatype": int,
-                "default": 1000
-            },
-            "num_prod": {
-                "description": "number of products",
-                "datatype": int,
-                "default": 10
-            },
-            "num_customer": {
-                "description": "number of customers",
-                "datatype": int,
-                "default": 30
-            },
-            "c_utility": {
-                "description": "constant of each product's utility",
-                "datatype": list,
-                "default": [5 + j for j in range(1, 11)]
-            },
-            "mu": {
-                "description": "mu for calculating Gumbel random variable",
-                "datatype": float,
-                "default": 1.0
-            },
-            "init_level": {
-                "description": "initial inventory level",
-                "datatype": list,
-                "default": list(3 * np.ones(10))
-            },
-            "price": {
-                "description": "sell price of products",
-                "datatype": list,
-                "default": list(9 * np.ones(10))
-            },
-            "cost": {
-                "description": "cost of products",
-                "datatype": list,
-                "default": list(5 * np.ones(10))
-            }
-        }
-        self.check_factor_list = {
-            "initial_solution": self.check_initial_solution,
-            "budget": self.check_budget,
-            "num_prod": self.check_num_prod,
-            "num_customer": self.check_num_customer,
-            "c_utility": self.check_c_utility,
-            "mu": self.check_mu,
-            "init_level": self.check_init_level,
-            "price": self.check_price,
-            "cost": self.check_cost
-        }
-        super().__init__(fixed_factors, model_fixed_factors)
-        # Instantiate model with fixed factors and overwritten defaults.
-        self.model = DynamNews(self.model_fixed_factors)
-        self.dim = self.model.factors["num_prod"]
-        self.lower_bounds = (0,) * self.dim
-        self.upper_bounds = (np.inf,) * self.dim
-
-    def check_num_prod(self):
-        if self.factors["num_prod"] <= 0:
-            raise ValueError("num_prod must be greater than 0.")
-
-    def check_num_customer(self):
-        if self.factors["num_customer"] <= 0:
-            raise ValueError("num_customer must be greater than 0.")
-
-    def check_c_utility(self):
-        if len(self.factors["c_utility"]) != self.factors["num_prod"]:
-            raise ValueError("The length of c_utility must be equal to num_prod.")
-
-    def check_init_level(self):
-        if any (np.array(self.factors["init_level"]) < 0) or (len(self.factors["init_level"]) != self.factors["num_prod"]):
-            raise ValueError("The length of init_level must be equal to num_prod and every element in init_level must be greater than or equal to zero.")
-
-    def check_mu(self):
-        return True
-
-    def check_price(self):
-        if any(np.array(self.factors["price"]) < 0) or (len(self.factors["price"]) != self.factors["num_prod"]):
-            raise ValueError("The length of price must be equal to num_prod and every element in price must be greater than or equal to zero.")
-
-    def check_cost(self):
-        if any(np.array(self.factors["cost"]) < 0) or (len(self.factors["cost"]) != self.factors["num_prod"]):
-            raise ValueError("The length of cost must be equal to num_prod and every element in cost must be greater than or equal to 0.")
-
-    def check_simulatable_factors(self):
-        if any(np.subtract(self.factors["price"], self.factors["cost"]) < 0):
-            raise ValueError("Each element in price must be greater than its corresponding element in cost.")
-
-    def vector_to_factor_dict(self, vector: tuple) -> dict:
-        """
-        Convert a vector of variables to a dictionary with factor keys
-
-        Arguments
-        ---------
-        vector : tuple
-            vector of values associated with decision variables
-
-        Returns
-        -------
-        factor_dict : dictionary
-            dictionary with factor keys and associated values
-        """
-        factor_dict = {
-            "init_level": vector[:]
-        }
-        return factor_dict
-
-    def factor_dict_to_vector(self, factor_dict: dict) -> tuple:
-        """
-        Convert a dictionary with factor keys to a vector
-        of variables.
-
-        Arguments
-        ---------
-        factor_dict : dictionary
-            dictionary with factor keys and associated values
-
-        Returns
-        -------
-        vector : tuple
-            vector of values associated with decision variables
-        """
-        vector = tuple(factor_dict["init_level"])
-        return vector
-
-    def response_dict_to_objectives(self, response_dict):
-        """
-        Convert a dictionary with response keys to a vector
-        of objectives.
-
-        Arguments
-        ---------
-        response_dict : dictionary
-            dictionary with response keys and associated values
-
-        Returns
-        -------
-        objectives : tuple
-            vector of objectives
-        """
-        objectives = (response_dict["profit"],)
-        return objectives
-
-    def response_dict_to_stoch_constraints(self, response_dict):
-        """
-        Convert a dictionary with response keys to a vector
-        of left-hand sides of stochastic constraints: E[Y] <= 0
-
-        Arguments
-        ---------
-        response_dict : dictionary
-            dictionary with response keys and associated values
-
-        Returns
-        -------
-        stoch_constraints : tuple
-            vector of LHSs of stochastic constraint
-        """
-        stoch_constraints = None
-        return stoch_constraints
-
-    def deterministic_objectives_and_gradients(self, x):
-        """
-        Compute deterministic components of objectives for a solution `x`.
-
-        Arguments
-        ---------
-        x : tuple
-            vector of decision variables
-
-        Returns
-        -------
-        det_objectives : tuple
-            vector of deterministic components of objectives
-        det_objectives_gradients : tuple
-            vector of gradients of deterministic components of objectives
-        """
-        det_objectives = (0,)
-        det_objectives_gradients = ((0,),)
-        return det_objectives, det_objectives_gradients
-
-    def deterministic_stochastic_constraints_and_gradients(self, x):
-        """
-        Compute deterministic components of stochastic constraints
-        for a solution `x`.
-
-        Arguments
-        ---------
-        x : tuple
-            vector of decision variables
-
-        Returns
-        -------
-        det_stoch_constraints : tuple
-            vector of deterministic components of stochastic constraints
-        det_stoch_constraints_gradients : tuple
-            vector of gradients of deterministic components of
-            stochastic constraints
-        """
-        det_stoch_constraints = None
-        det_stoch_constraints_gradients = None
-        return det_stoch_constraints, det_stoch_constraints_gradients
-
-    def check_deterministic_constraints(self, x):
-        """
-        Check if a solution `x` satisfies the problem's deterministic
-        constraints.
-
-        Arguments
-        ---------
-        x : tuple
-            vector of decision variables
-
-        Returns
-        -------
-        satisfies : bool
-            indicates if solution `x` satisfies the deterministic constraints.
-        """
-        return np.all(x > 0)
-
-    def get_random_solution(self, rand_sol_rng):
-        """
-        Generate a random solution for starting or restarting solvers.
-
-        Arguments
-        ---------
-        rand_sol_rng : mrg32k3a.mrg32k3a.MRG32k3a object
-            random-number generator used to sample a new random solution
-
-        Returns
-        -------
-        x : tuple
-            vector of decision variables
-        """
-        x = tuple([rand_sol_rng.uniform(0, 10) for _ in range(self.dim)])
-        return x
-=======
-"""
-Summary
--------
-Simulate a day's worth of sales for a newsvendor under dynamic consumer substitution.
-A detailed description of the model/problem can be found
-`here <https://simopt.readthedocs.io/en/latest/dynamnews.html>`__.
-"""
-
-from __future__ import annotations
-
-from typing import Callable, Final
-
-import numpy as np
-from mrg32k3a.mrg32k3a import MRG32k3a
-
-from simopt.base import ConstraintType, Model, Problem, VariableType
-
-NUM_PRODUCTS: Final[int] = 10
-
-
-class DynamNews(Model):
-    """
-    A model that simulates a day's worth of sales for a newsvendor
-    with dynamic consumer substitution. Returns the profit and the
-    number of products that stock out.
-
-    Attributes
-    ----------
-    name : string
-        name of model
-    n_rngs : int
-        number of random-number generators used to run a simulation replication
-    n_responses : int
-        number of responses (performance measures)
-    factors : dict
-        changeable factors of the simulation model
-    specifications : dict
-        details of each factor (for GUI, data validation, and defaults)
-    check_factor_list : dict
-        switch case for checking factor simulatability
-
-    Arguments
-    ---------
-    fixed_factors : dict
-        fixed_factors of the simulation model
-
-    See also
-    --------
-    base.Model
-    """
-
-    @property
-    def name(self) -> str:
-        return "DYNAMNEWS"
-
-    @property
-    def n_rngs(self) -> int:
-        return 1
-
-    @property
-    def n_responses(self) -> int:
-        return 4
-
-    @property
-    def specifications(self) -> dict[str, dict]:
-        return {
-            "num_prod": {
-                "description": "number of products",
-                "datatype": int,
-                "default": NUM_PRODUCTS,
-            },
-            "num_customer": {
-                "description": "number of customers",
-                "datatype": int,
-                "default": 30,
-            },
-            "c_utility": {
-                "description": "constant of each product's utility",
-                "datatype": list,
-                "default": [6 + j for j in range(NUM_PRODUCTS)],
-            },
-            "mu": {
-                "description": "mu for calculating Gumbel random variable",
-                "datatype": float,
-                "default": 1.0,
-            },
-            "init_level": {
-                "description": "initial inventory level",
-                "datatype": list,
-                "default": [3] * NUM_PRODUCTS,
-            },
-            "price": {
-                "description": "sell price of products",
-                "datatype": list,
-                "default": [9] * NUM_PRODUCTS,
-            },
-            "cost": {
-                "description": "cost of products",
-                "datatype": list,
-                "default": [5] * NUM_PRODUCTS,
-            },
-        }
-
-    @property
-    def check_factor_list(self) -> dict[str, Callable]:
-        return {
-            "num_prod": self.check_num_prod,
-            "num_customer": self.check_num_customer,
-            "c_utility": self.check_c_utility,
-            "mu": self.check_mu,
-            "init_level": self.check_init_level,
-            "price": self.check_price,
-            "cost": self.check_cost,
-        }
-
-    def __init__(self, fixed_factors: dict | None = None) -> None:
-        # Let the base class handle default arguments.
-        super().__init__(fixed_factors)
-
-    def check_num_prod(self) -> bool:
-        return self.factors["num_prod"] > 0
-
-    def check_num_customer(self) -> bool:
-        return self.factors["num_customer"] > 0
-
-    def check_c_utility(self) -> bool:
-        return len(self.factors["c_utility"]) == self.factors["num_prod"]
-
-    def check_init_level(self) -> bool:
-        return all(np.array(self.factors["init_level"]) >= 0) & (
-            len(self.factors["init_level"]) == self.factors["num_prod"]
-        )
-
-    def check_mu(self) -> bool:
-        return True
-
-    def check_price(self) -> bool:
-        return all(np.array(self.factors["price"]) >= 0) & (
-            len(self.factors["price"]) == self.factors["num_prod"]
-        )
-
-    def check_cost(self) -> bool:
-        return all(np.array(self.factors["cost"]) >= 0) & (
-            len(self.factors["cost"]) == self.factors["num_prod"]
-        )
-
-    def check_simulatable_factors(self) -> bool:
-        return all(
-            np.subtract(self.factors["price"], self.factors["cost"]) >= 0
-        )
-
-    def replicate(self, rng_list: list[MRG32k3a]) -> tuple[dict, dict]:
-        """
-        Simulate a single replication for the current model factors.
-
-        Arguments
-        ---------
-        rng_list : list of mrg32k3a.mrg32k3a.MRG32k3a objects
-            rngs for model to use when simulating a replication
-
-        Returns
-        -------
-        responses : dict
-            performance measures of interest
-            "profit" = profit in this scenario
-            "n_prod_stockout" = number of products which are out of stock
-            "n_missed_orders" = number of unmet customer orders
-            "fill_rate" = fraction of customer orders fulfilled
-        """
-        # Designate random number generator for generating a Gumbel random variable.
-        gumbel_rng = rng_list[0]
-        # Compute Gumbel rvs for the utility of the products.
-        gumbel = np.zeros(
-            (self.factors["num_customer"], self.factors["num_prod"])
-        )
-        for t in range(self.factors["num_customer"]):
-            for j in range(self.factors["num_prod"]):
-                gumbel[t][j] = gumbel_rng.gumbelvariate(
-                    -self.factors["mu"] * np.euler_gamma, self.factors["mu"]
-                )
-        # Compute utility for each product and each customer.
-        utility = np.zeros(
-            (self.factors["num_customer"], self.factors["num_prod"] + 1)
-        )
-        for t in range(self.factors["num_customer"]):
-            for j in range(self.factors["num_prod"] + 1):
-                if j == 0:
-                    utility[t][j] = 0
-                else:
-                    utility[t][j] = (
-                        self.factors["c_utility"][j - 1] + gumbel[t][j - 1]
-                    )
-
-        # Initialize inventory.
-        inventory = np.copy(self.factors["init_level"])
-        itembought = np.zeros(self.factors["num_customer"])
-
-        # Loop through customers
-        for t in range(self.factors["num_customer"]):
-            instock = np.where(inventory > 0)[0]
-            # Initialize the purchase option to be no-purchase.
-            itembought[t] = 0
-            # Assign the purchase option to be the product that maximizes the utility.
-            for j in instock:
-                if utility[t][j + 1] > utility[t][int(itembought[t])]:
-                    itembought[t] = j + 1
-            # print("item bought", int(itembought[t]))
-            if itembought[t] != 0:
-                inventory[int(itembought[t] - 1)] -= 1
-
-        # Calculate profit.
-        numsold = self.factors["init_level"] - inventory
-        revenue = numsold * np.array(self.factors["price"])
-        cost = self.factors["init_level"] * np.array(self.factors["cost"])
-        profit = revenue - cost
-        unmet_demand = self.factors["num_customer"] - sum(numsold)
-        order_fill_rate = sum(numsold) / self.factors["num_customer"]
-
-        # Compose responses and gradients.
-        responses = {
-            "profit": np.sum(profit),
-            "n_prod_stockout": np.sum(inventory == 0),
-            "n_missed_orders": unmet_demand,
-            "fill_rate": order_fill_rate,
-        }
-        gradients = {
-            response_key: {
-                factor_key: np.nan for factor_key in self.specifications
-            }
-            for response_key in responses
-        }
-        return responses, gradients
-
-
-"""
-Summary
--------
-Maximize the expected profit for the continuous newsvendor problem.
-"""
-
-
-class DynamNewsMaxProfit(Problem):
-    """
-    Base class to implement simulation-optimization problems.
-
-    Attributes
-    ----------
-    name : string
-        name of problem
-    dim : int
-        number of decision variables
-    n_objectives : int
-        number of objectives
-    n_stochastic_constraints : int
-        number of stochastic constraints
-    minmax : tuple of int (+/- 1)
-        indicator of maximization (+1) or minimization (-1) for each objective
-    constraint_type : string
-        description of constraints types:
-            "unconstrained", "box", "deterministic", "stochastic"
-    variable_type : string
-        description of variable types:
-            "discrete", "continuous", "mixed"
-    lower_bounds : tuple
-        lower bound for each decision variable
-    upper_bounds : tuple
-        upper bound for each decision variable
-    gradient_available : bool
-        indicates if gradient of objective function is available
-    optimal_value : tuple
-        optimal objective function value
-    optimal_solution : tuple
-        optimal solution
-    model : Model object
-        associated simulation model that generates replications
-    model_default_factors : dict
-        default values for overriding model-level default factors
-    model_fixed_factors : dict
-        combination of overriden model-level factors and defaults
-    model_decision_factors : set of str
-        set of keys for factors that are decision variables
-    rng_list : list of mrg32k3a.mrg32k3a.MRG32k3a objects
-        list of RNGs used to generate a random initial solution
-        or a random problem instance
-    factors : dict
-        changeable factors of the problem
-            initial_solution : tuple
-                default initial solution from which solvers start
-            budget : int > 0
-                max number of replications (fn evals) for a solver to take
-    specifications : dict
-        details of each factor (for GUI, data validation, and defaults)
-
-    Arguments
-    ---------
-    name : str
-        user-specified name for problem
-    fixed_factors : dict
-        dictionary of user-specified problem factors
-    model_fixed factors : dict
-        subset of user-specified non-decision factors to pass through to the model
-
-    See also
-    --------
-    base.Problem
-    """
 
     @property
     def n_objectives(self) -> int:
@@ -1070,5 +540,4 @@
             vector of decision variables
         """
         x = tuple([rand_sol_rng.uniform(0, 10) for _ in range(self.dim)])
-        return x
->>>>>>> 7b1772d8
+        return x