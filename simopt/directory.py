--- conflicted
+++ resolved
@@ -61,6 +61,7 @@
     mapping = {}
     for cls in class_dict.values():
         if include_compatibility:
+            # print(f'Adding {cls.class_name}')
             mapping[f"{cls.class_name} ({cls.compatibility})"] = cls
         else:
             mapping[cls.class_name] = cls
@@ -78,236 +79,4 @@
 problem_unabbreviated_directory = generate_unabbreviated_mapping(
     problem_directory, include_compatibility=True
 )
-<<<<<<< HEAD
-from simopt.models.fixedsan import FixedSAN, FixedSANLongestPath
-from simopt.models.hotel import Hotel, HotelRevenue
-from simopt.models.ironore import IronOre, IronOreMaxRev, IronOreMaxRevCnt
-from simopt.models.mm1queue import MM1MinMeanSojournTime, MM1Queue
-from simopt.models.network import Network, NetworkMinTotalCost
-from simopt.models.paramesti import ParamEstiMaxLogLik, ParameterEstimation
-from simopt.models.rmitd import RMITD, RMITDMaxRevenue
-from simopt.models.san import SAN, SANLongestPath
-from simopt.models.sscont import SSCont, SSContMinCost
-from simopt.models.tableallocation import TableAllocation, TableAllocationMaxRev
-from simopt.models.simple_function import SimpleFunctionModel, SimpleFunctionProblem
-from simopt.models.Gross_model import GrossModel, GrossProblem
-from simopt.models.rosenbrock import RosenbrockFunction, RosenbrockFunctionProblem
-from simopt.models.zakharov import ZakharovFunction, ZakharovFunctionProblem
-from simopt.models.fourierresidual import FourierFunction, FourierResidualProblem
-
-# Import Solvers
-from simopt.solvers.adam import ADAM
-from simopt.solvers.aloe import ALOE
-from simopt.solvers.astrodf import ASTRODF
-from simopt.solvers.neldmd import NelderMead
-from simopt.solvers.randomsearch import RandomSearch
-from simopt.solvers.spsa import SPSA
-from simopt.solvers.strong import STRONG
-from simopt.solvers.TrustRegion.Models import TrustRegion, OMoRF
-from simopt.solvers.SGD import SGD
-from simopt.solvers.kiefer_wolfowitz import KieferWolfowitz
-from simopt.solvers.robbins_monro import RobbinsMonro
-from simopt.solvers.mirror_descent import Mirror_Descent
-from simopt.solvers.ASTROMoRF import ASTROMoRF
-
-# directory dictionaries
-solver_directory: dict[str, type[Solver]] = {
-    "ASTRODF": ASTRODF,
-    "RNDSRCH": RandomSearch,
-    "NELDMD": NelderMead,
-    "STRONG": STRONG,
-    "SPSA": SPSA,
-    "ADAM": ADAM,
-    "ALOE": ALOE,
-    "TRUSTREGION": TrustRegion,
-    "SGD": SGD,
-    "KIEFERWOLFOWITZ": KieferWolfowitz,
-    "ROBBINSMONRO": RobbinsMonro, 
-    "MIRRORDESCENT": Mirror_Descent,
-    "OMoRF": OMoRF,
-    "ASTROMoRF": ASTROMoRF,
-}
-
-solver_unabbreviated_directory: dict[str, type[Solver]] = {
-    "ASTRO-DF (SBCN)": ASTRODF,
-    "Random Search (SSMN)": RandomSearch,
-    "Nelder-Mead (SBCN)": NelderMead,
-    "STRONG (SBCN)": STRONG,
-    "SPSA (SBCN)": SPSA,
-    "ADAM (SBCN)": ADAM,
-    "ALOE (SBCN)": ALOE,
-    "Trust Region Solver": TrustRegion,
-    "Stochastic Gradient Descent": SGD,
-    "Kiefer-Wolfowitz Algorithm": KieferWolfowitz, 
-    "Robbins-Monro Root-Finding": RobbinsMonro,
-    "Stochastic Mirror Descent": Mirror_Descent,
-    "Optimisation by Moving Ridge Functions": OMoRF,
-    "Adaptive Sampling by Moving Ridge Functions": ASTROMoRF, 
-}
-
-problem_directory: dict[str, type[Problem]] = {
-    "EXAMPLE-1": ExampleProblem,
-    "CNTNEWS-1": CntNVMaxProfit,
-    "MM1-1": MM1MinMeanSojournTime,
-    "FACSIZE-1": FacilitySizingTotalCost,
-    "FACSIZE-2": FacilitySizingMaxService,
-    "RMITD-1": RMITDMaxRevenue,
-    "SSCONT-1": SSContMinCost,
-    "IRONORE-1": IronOreMaxRev,
-    "IRONORECONT-1": IronOreMaxRevCnt,
-    "DYNAMNEWS-1": DynamNewsMaxProfit,
-    "DUALSOURCING-1": DualSourcingMinCost,
-    "CONTAM-1": ContaminationTotalCostDisc,
-    "CONTAM-2": ContaminationTotalCostCont,
-    "CHESS-1": ChessAvgDifference,
-    "SAN-1": SANLongestPath,
-    "HOTEL-1": HotelRevenue,
-    "TABLEALLOCATION-1": TableAllocationMaxRev,
-    "PARAMESTI-1": ParamEstiMaxLogLik,
-    "FIXEDSAN-1": FixedSANLongestPath,
-    "NETWORK-1": NetworkMinTotalCost,
-    "AMUSEMENTPARK-1": AmusementParkMinDepart,
-    "SIMPLEFUNC-1": SimpleFunctionProblem,
-    "GROSS-1": GrossProblem, 
-    "ROSENBROCK-1": RosenbrockFunctionProblem,
-    "ZAKHAROV-1": ZakharovFunctionProblem,
-    "FOURIER-1": FourierResidualProblem
-}
-
-problem_unabbreviated_directory: dict[str, type[Problem]] = {
-    "Min Deterministic Function + Noise (SUCG)": ExampleProblem,
-    "Max Profit for Continuous Newsvendor (SBCG)": CntNVMaxProfit,
-    "Min Mean Sojourn Time for MM1 Queue (SBCG)": MM1MinMeanSojournTime,
-    "Min Total Cost for Facility Sizing (SSCG)": FacilitySizingTotalCost,
-    "Max Service for Facility Sizing (SDCN)": FacilitySizingMaxService,
-    "Max Revenue for Revenue Management Temporal Demand (SDDN)": RMITDMaxRevenue,
-    "Min Total Cost for (s, S) Inventory (SBCN)": SSContMinCost,
-    "Max Revenue for Iron Ore (SBDN)": IronOreMaxRev,
-    "Max Revenue for Continuous Iron Ore (SBCN)": IronOreMaxRevCnt,
-    "Max Profit for Dynamic Newsvendor (SBDN)": DynamNewsMaxProfit,
-    "Min Cost for Dual Sourcing (SBDN)": DualSourcingMinCost,
-    "Min Total Cost for Discrete Contamination (SSDN)": ContaminationTotalCostDisc,
-    "Min Total Cost for Continuous Contamination (SSCN)": ContaminationTotalCostCont,
-    "Min Avg Difference for Chess Matchmaking (SSCN)": ChessAvgDifference,
-    "Min Mean Longest Path for Stochastic Activity Network (SBCG)": SANLongestPath,
-    "Max Revenue for Hotel Booking (SBDN)": HotelRevenue,
-    "Max Revenue for Restaurant Table Allocation (SDDN)": TableAllocationMaxRev,
-    "Max Log Likelihood for Gamma Parameter Estimation (SBCN)": ParamEstiMaxLogLik,
-    "Min Mean Longest Path for Fixed Stochastic Activity Network (SBCG)": FixedSANLongestPath,
-    "Min Total Cost for Communication Networks System (SDCN)": NetworkMinTotalCost,
-    "Min Total Departed Visitors for Amusement Park (SDDN)": AmusementParkMinDepart,
-    "Minimise a Deterministic Function with Additive Noise": SimpleFunctionProblem,
-    "Minimise a Smooth Continuous Function as seen in Gross": GrossProblem, 
-    "Minimise The multidimensional Rosenbrock Function": RosenbrockFunctionProblem,
-    "Minimise The multidimensional Zakharov Function": ZakharovFunctionProblem,
-    "Find the Value for which the Fourier Series fits the series of Values": FourierResidualProblem
-}
-model_directory: dict[str, type[Model]] = {
-    "EXAMPLE": ExampleModel,
-    "CNTNEWS": CntNV,
-    "MM1": MM1Queue,
-    "FACSIZE": FacilitySize,
-    "RMITD": RMITD,
-    "SSCONT": SSCont,
-    "IRONORE": IronOre,
-    "DYNAMNEWS": DynamNews,
-    "DUALSOURCING": DualSourcing,
-    "CONTAM": Contamination,
-    "CHESS": ChessMatchmaking,
-    "SAN": SAN,
-    "HOTEL": Hotel,
-    "TABLEALLOCATION": TableAllocation,
-    "PARAMESTI": ParameterEstimation,
-    "FIXEDSAN": FixedSAN,
-    "NETWORK": Network,
-    "AMUSEMENTPARK": AmusementPark,
-    "SIMEPLFUNC": SimpleFunctionModel,
-    "GROSS": GrossModel,
-    "ROSENBROCK": RosenbrockFunction,
-    "ZAKHAROV": ZakharovFunction,
-    "FOURIER": FourierFunction
-}
-model_problem_unabbreviated_directory: dict[str, str] = {
-    "Min Deterministic Function + Noise (SUCG)": "EXAMPLE",
-    "Max Profit for Continuous Newsvendor (SBCG)": "CNTNEWS",
-    "Min Mean Sojourn Time for MM1 Queue (SBCG)": "MM1",
-    "Min Total Cost for Facility Sizing (SSCG)": "FACSIZE",
-    "Max Service for Facility Sizing (SDCN)": "FACSIZE",
-    "Max Revenue for Revenue Management Temporal Demand (SDDN)": "RMITD",
-    "Min Total Cost for (s, S) Inventory (SBCN)": "SSCONT",
-    "Max Revenue for Iron Ore (SBDN)": "IRONORE",
-    "Max Revenue for Continuous Iron Ore (SBCN)": "IRONORE",
-    "Max Profit for Dynamic Newsvendor (SBDN)": "DYNAMNEWS",
-    "Min Cost for Dual Sourcing (SBDN)": "DUALSOURCING",
-    "Min Total Cost for Discrete Contamination (SSDN)": "CONTAM",
-    "Min Total Cost for Continuous Contamination (SSCN)": "CONTAM",
-    "Min Avg Difference for Chess Matchmaking (SSCN)": "CHESS",
-    "Min Mean Longest Path for Stochastic Activity Network (SBCG)": "SAN",
-    "Max Revenue for Hotel Booking (SBDN)": "HOTEL",
-    "Max Revenue for Restaurant Table Allocation (SDDN)": "TABLEALLOCATION",
-    "Max Log Likelihood for Gamma Parameter Estimation (SBCN)": "PARAMESTI",
-    "Min Mean Longest Path for Fixed Stochastic Activity Network (SBCG)": "FIXEDSAN",
-    "Min Total Cost for Communication Networks System (SDCN)": "NETWORK",
-    "Min Total Departed Visitors for Amusement Park (SDDN)": "AMUSEMENTPARK",
-    "Minimise a Deterministic Function with Additive Noise": "SIMPLEFUNC",
-    "Minimise a Smooth Continuous Function as seen in Gross": "GROSS", 
-    "Minimise The multidimensional Rosenbrock Function": "ROSENBROCK",
-    "Minimise The multidimensional Zakharov Function": "ZAKHAROV",
-    "Find the Value for which the Fourier Series fits the series of Values": "FOURIER"
-}
-model_problem_class_directory: dict[str, type[Model]] = {
-    "Min Deterministic Function + Noise (SUCG)": ExampleModel,
-    "Max Profit for Continuous Newsvendor (SBCG)": CntNV,
-    "Min Mean Sojourn Time for MM1 Queue (SBCG)": MM1Queue,
-    "Min Total Cost for Facility Sizing (SSCG)": FacilitySize,
-    "Max Service for Facility Sizing (SDCN)": FacilitySize,
-    "Max Revenue for Revenue Management Temporal Demand (SDDN)": RMITD,
-    "Min Total Cost for (s, S) Inventory (SBCN)": SSCont,
-    "Max Revenue for Iron Ore (SBDN)": IronOre,
-    "Max Revenue for Continuous Iron Ore (SBCN)": IronOre,
-    "Max Profit for Dynamic Newsvendor (SBDN)": DynamNews,
-    "Min Cost for Dual Sourcing (SBDN)": DualSourcing,
-    "Min Total Cost for Discrete Contamination (SSDN)": Contamination,
-    "Min Total Cost for Continuous Contamination (SSCN)": Contamination,
-    "Min Avg Difference for Chess Matchmaking (SSCN)": ChessMatchmaking,
-    "Min Mean Longest Path for Stochastic Activity Network (SBCG)": SAN,
-    "Max Revenue for Hotel Booking (SBDN)": Hotel,
-    "Max Revenue for Restaurant Table Allocation (SDDN)": TableAllocation,
-    "Max Log Likelihood for Gamma Parameter Estimation (SBCN)": ParameterEstimation,
-    "Min Mean Longest Path for Fixed Stochastic Activity Network (SBCG)": FixedSAN,
-    "Min Total Cost for Communication Networks System (SDCN)": Network,
-    "Min Total Departed Visitors for Amusement Park (SDDN)": AmusementPark,
-    "Minimise a Deterministic Function with Additive Noise": SimpleFunctionModel,
-    "Minimise a Smooth Continuous Function as seen in Gross": GrossModel, 
-    "Minimise The multidimensional Rosenbrock Function": RosenbrockFunction,
-    "Minimise The multidimensional Zakharov Function": ZakharovFunction,
-    "Find the Value for which the Fourier Series fits the series of Values": FourierFunction
-}
-model_unabbreviated_directory: dict[str, type[Model]] = {
-    "Deterministic Function + Noise": ExampleModel,
-    "Continuous Newsvendor": CntNV,
-    "MM1 Queue": MM1Queue,
-    "Facility Sizing": FacilitySize,
-    "Revenue Management Temporal Demand": RMITD,
-    "(s, S) Inventory": SSCont,
-    "Iron Ore": IronOre,
-    "Dynamic Newsvendor": DynamNews,
-    "Dual Sourcing": DualSourcing,
-    "Contamination": Contamination,
-    "Chess Matchmaking": ChessMatchmaking,
-    "Stochastic Activity Network": SAN,
-    "Hotel Booking": Hotel,
-    "Restaurant Table Allocation": TableAllocation,
-    "Gamma Parameter Estimation": ParameterEstimation,
-    "Fixed Stochastic Activity Network": FixedSAN,
-    "Communication Networks System": Network,
-    "Amusement Park (SDDN)": AmusementPark,
-    "Deterministic Function with Additive Noise": SimpleFunctionModel,
-    "Minimise a Smooth Continuous Function as seen in Gross": GrossModel,
-    "Minimise The multidimensional Rosenbrock Function": RosenbrockFunction,
-    "Minimise The multidimensional Zakharov Function": ZakharovFunction,
-    "Find the Value for which the Fourier Series fits the series of Values": FourierFunction
-}
-=======
-model_unabbreviated_directory = generate_unabbreviated_mapping(model_directory)
->>>>>>> 7cdbbcf1
+model_unabbreviated_directory = generate_unabbreviated_mapping(model_directory)