"""Provide base classes for problem-solver pairs and helper functions for reading/writing data and plotting."""

from __future__ import annotations

import ast
import csv
import importlib
import itertools
import os
import pickle
import shutil
import subprocess
import time
from multiprocessing import Pool
from typing import Literal

import matplotlib.lines as mpl_lines
import matplotlib.pyplot as plt
import numpy as np
import pandas as pd
import seaborn as sns
from mrg32k3a.mrg32k3a import MRG32k3a
from scipy.stats import norm

from simopt.base import Problem, Solution, Solver
from simopt.directory import (
<<<<<<< HEAD
    model_directory,
    problem_directory,
    solver_directory,
=======
    problem_directory,
    solver_directory,
    model_directory,
>>>>>>> 2c77be0d
)

"""Set the default directory for saving experiment results."""
EXPERIMENT_DIR = os.path.join(
    os.getcwd(), "experiments", time.strftime("%Y-%m-%d_%H-%M-%S")
)


class Curve:
    """Base class for all curves.

    Attributes
    ----------
    x_vals : list [float]
        Values of horizontal components.
    y_vals : list [float]
        Values of vertical components.
    n_points : int
        Number of values in x- and y- vectors.

    Parameters
    ----------
    x_vals : list [float]
        Values of horizontal components.
    y_vals : list [float]
        Values of vertical components.

    """

    @property
    def x_vals(self) -> list[float]:
        """Values of horizontal components."""
        return self.__x_vals

    @property
    def y_vals(self) -> list[float]:
        """Values of vertical components."""
        return self.__y_vals

    @property
    def n_points(self) -> int:
        """Number of values in x- and y- vectors."""
        return len(self.x_vals)

    def __init__(self, x_vals: list[float], y_vals: list[float]) -> None:
        """Initialize a curve with x- and y-values.

        Parameters
        ----------
        x_vals : list[float]
            Values of horizontal components.
        y_vals : list[float]
            Values of vertical components.

        Raises
        ------
        TypeError
        ValueError

        """
        # Type checking
        if not isinstance(x_vals, list) or not all(
            [isinstance(x, (int, float)) for x in x_vals]
        ):
            error_msg = "x_vals must be a list of floats."
            raise TypeError(error_msg)
        if not isinstance(y_vals, list) or not all(
            [isinstance(y, (int, float)) for y in y_vals]
        ):
            error_msg = "y_vals must be a list of floats."
            raise TypeError(error_msg)
        # Value checking
        if len(x_vals) != len(y_vals):
            error_msg = f"Length of x- {len(x_vals)} and y-values {len(y_vals)} must be equal."
            raise ValueError(error_msg)

        # Each attribute is read-only
        self.__x_vals = x_vals
        self.__y_vals = y_vals

    def lookup(self, x_val: float) -> float:
        """Lookup the y-value of the curve at an intermediate x-value.

        Parameters
        ----------
        x_val : float
            X-value at which to lookup the y-value.

        Returns
        -------
        float
            Y-value corresponding to x.

        Raises
        ------
        TypeError

        """
        # Type checking
        if not isinstance(x_val, (int, float)):
            error_msg = "x_val must be a float."
            raise TypeError(error_msg)

        if x_val < self.x_vals[0]:
            return np.nan
        else:
            idx = np.max(np.where(np.array(self.x_vals) <= x_val))
            return self.y_vals[idx]

    def compute_crossing_time(self, threshold: float) -> float:
        """Compute the first time at which a curve drops below a given threshold.

        Parameters
        ----------
        threshold : float
            Value for which to find first crossing time.

        Returns
        -------
        float
            First time at which a curve drops below threshold.

        Raises
        ------
        TypeError

        """
        # Type checking
        if not isinstance(threshold, (int, float)):
            error_msg = "Threshold must be a float."
            raise TypeError(error_msg)

        # Use binary search to find the first x-value below threshold.
        # TODO: Test this
        # index = bisect.bisect_left(self.y_vals, threshold)
        # if index == self.n_points:
        #     return np.inf
        # else:
        #     return self.x_vals[index]

        for i in range(self.n_points):
            if self.y_vals[i] < threshold:
                return self.x_vals[i]
        # If threshold is never crossed, return infinity.
        return np.inf

    def compute_area_under_curve(self) -> float:
        """Compute the area under a curve.

        Returns
        -------
        float
            Area under the curve.

        """
        area = np.dot(self.y_vals[:-1], np.diff(self.x_vals))
        return area

    def curve_to_mesh(self, mesh: list[float]) -> Curve:
        """Create a curve defined at equally spaced x values.

        Parameters
        ----------
        mesh : list[float]
            List of uniformly spaced x-values.

        Returns
        -------
        ``experiment_base.Curve``
            Curve with equally spaced x-values.

        Raises
        ------
        TypeError

        """
        # Type checking
        if not isinstance(mesh, list) or not all(
            [isinstance(x, (int, float)) for x in mesh]
        ):
            error_msg = "Mesh must be a list of floats."
            raise TypeError(error_msg)

        mesh_curve = Curve(x_vals=mesh, y_vals=[self.lookup(x) for x in mesh])
        return mesh_curve

    def curve_to_full_curve(self) -> Curve:
        """Create a curve with duplicate x- and y-values to indicate steps.

        Returns
        -------
        ``experiment_base.Curve``
            Curve with duplicate x- and y-values.

        """
        duplicate_x_vals = [x for x in self.x_vals for _ in (0, 1)]
        duplicate_y_vals = [y for y in self.y_vals for _ in (0, 1)]
        full_curve = Curve(
            x_vals=duplicate_x_vals[1:], y_vals=duplicate_y_vals[:-1]
        )
        return full_curve

    def plot(
        self,
        color_str: str = "C0",
        curve_type: Literal["regular", "conf_bound"] = "regular",
    ) -> list[mpl_lines.Line2D]:
        """Plot a curve.

        Parameters
        ----------
        color_str : str, default="C0"
            String indicating line color, e.g., "C0", "C1", etc.
        curve_type : str, default="regular"
            String indicating type of line: "regular" or "conf_bound".

        Returns
        -------
        list [``matplotlib.lines.Line2D``]
            Curve handle, to use when creating legends.

        Raises
        ------
        TypeError
        ValueError

        """
        # Type checking
        if not isinstance(color_str, str):
            error_msg = "Color must be a string."
            raise TypeError(error_msg)
        if not isinstance(curve_type, str):
            error_msg = "Curve type must be a string."
            raise TypeError(error_msg)
        # Value checking
        if curve_type not in ["regular", "conf_bound"]:
            error_msg = "Invalid curve type."
            raise ValueError(error_msg)

        if curve_type == "regular":
            linestyle = "-"
            linewidth = 2
        elif curve_type == "conf_bound":
            linestyle = "--"
            linewidth = 1
        handle = plt.step(
            self.x_vals,
            self.y_vals,
            color=color_str,
            linestyle=linestyle,
            linewidth=linewidth,
            where="post",
        )
        return handle


def mean_of_curves(curves: list[Curve]) -> Curve:
    """Compute pointwise (w.r.t. x-values) mean of curves.

    Starting and ending x-values must coincide for all curves.

    Parameters
    ----------
    curves : list [``experiment_base.Curve``]
        Collection of curves to aggregate.

    Returns
    -------
    ``experiment_base.Curve object``
        Mean curve.

    Raises
    ------
    TypeError

    """
    # Type checking
    if not isinstance(curves, list) or not all(
        [isinstance(curve, Curve) for curve in curves]
    ):
        error_msg = "Curves must be a list of Curve objects."
        raise TypeError(error_msg)

    unique_x_vals = np.unique(
        [x_val for curve in curves for x_val in curve.x_vals]
    )
    mean_y_vals = [
        float(np.mean([curve.lookup(x_val) for curve in curves]))
        for x_val in unique_x_vals
    ]
    mean_curve = Curve(x_vals=unique_x_vals.tolist(), y_vals=mean_y_vals)
    return mean_curve


def quantile_of_curves(curves: list[Curve], beta: float) -> Curve:
    """Compute pointwise (w.r.t. x values) quantile of curves.

    Starting and ending x values must coincide for all curves.

    Parameters
    ----------
    curves : list [``experiment_base.Curve``]
        Collection of curves to aggregate.
    beta : float
        Quantile level.

    Returns
    -------
    ``experiment_base.Curve``
        Quantile curve.

    Raises
    ------
    TypeError

    """
    # Type checking
    if not isinstance(curves, list) or not all(
        [isinstance(curve, Curve) for curve in curves]
    ):
        error_msg = "Curves must be a list of Curve objects."
        raise TypeError(error_msg)
    if not isinstance(beta, (int, float)):
        error_msg = "Beta must be a float."
        raise TypeError(error_msg)

    unique_x_vals = np.unique(
        [x_val for curve in curves for x_val in curve.x_vals]
    )
    quantile_y_vals = [
        float(np.quantile([curve.lookup(x_val) for curve in curves], q=beta))
        for x_val in unique_x_vals
    ]
    quantile_curve = Curve(
        x_vals=unique_x_vals.tolist(), y_vals=quantile_y_vals
    )
    return quantile_curve


def cdf_of_curves_crossing_times(
    curves: list[Curve], threshold: float
) -> Curve:
    """Compute the cdf of crossing times of curves.

    Parameters
    ----------
    curves : list [``experiment_base.Curve``]
        Collection of curves to aggregate.
    threshold : float
        Value for which to find first crossing time.

    Returns
    -------
    ``experiment_base.Curve``
        CDF of crossing times.

    Raises
    ------
    TypeError

    """
    # Type checking
    if not isinstance(curves, list) or not all(
        [isinstance(curve, Curve) for curve in curves]
    ):
        error_msg = "Curves must be a list of Curve objects."
        raise TypeError(error_msg)
    if not isinstance(threshold, (int, float)):
        error_msg = "Threshold must be a float."
        raise TypeError(error_msg)

    n_curves = len(curves)
    crossing_times = [
        curve.compute_crossing_time(threshold) for curve in curves
    ]
    unique_x_vals = [
        0,
        *list(
            np.unique(
                [
                    crossing_time
                    for crossing_time in crossing_times
                    if crossing_time < np.inf
                ]
            )
        ),
        1,
    ]
    cdf_y_vals = [
        sum(crossing_time <= x_val for crossing_time in crossing_times)
        / n_curves
        for x_val in unique_x_vals
    ]
    cdf_curve = Curve(x_vals=unique_x_vals, y_vals=cdf_y_vals)
    return cdf_curve


def quantile_cross_jump(
    curves: list[Curve], threshold: float, beta: float
) -> Curve:
    """Compute a simple curve with a jump at the quantile of the crossing times.

    Parameters
    ----------
    curves : list [``experiment_base.Curve``]
        Collection of curves to aggregate.
    threshold : float
        Value for which to find first crossing time.
    beta : float
        Quantile level.

    Returns
    -------
    ``experiment_base.Curve``
        Piecewise-constant curve with a jump at the quantile crossing time (if finite).

    Raises
    ------
    TypeError

    """
    # Type checking
    if not isinstance(curves, list) or not all(
        [isinstance(curve, Curve) for curve in curves]
    ):
        error_msg = "Curves must be a list of Curve objects."
        raise TypeError(error_msg)
    if not isinstance(threshold, (int, float)):
        error_msg = "Threshold must be a float."
        raise TypeError(error_msg)
    if not isinstance(beta, (int, float)):
        error_msg = "Beta must be a float."
        raise TypeError(error_msg)

    solve_time_quantile = float(
        np.quantile(
            [
                curve.compute_crossing_time(threshold=threshold)
                for curve in curves
            ],
            q=beta,
        )
    )
    # Note: np.quantile will evaluate to np.nan if forced to interpolate
    # between a finite and infinite value. These are rare cases. Since
    # crossing times must be non-negative, the quantile should be mapped
    # to positive infinity.
    if solve_time_quantile == np.inf or np.isnan(solve_time_quantile):
        return Curve(x_vals=[0, 1], y_vals=[0, 0])
    else:
        return Curve(x_vals=[0, solve_time_quantile, 1], y_vals=[0, 1, 1])


def difference_of_curves(curve_1: Curve, curve_2: Curve) -> Curve:
    """Compute the difference of two curves (Curve 1 - Curve 2).

    Parameters
    ----------
    curve_1: ``experiment_base.Curve``
        First curve to take the difference of.
    curve_2 : ``experiment_base.Curve``
        Curves to take the difference of.

    Returns
    -------
    ``experiment_base.Curve``
        Difference of curves.

    Raises
    ------
    TypeError

    """
    # Type checking
    if not isinstance(curve_1, Curve):
        error_msg = "curve_1 must be a Curve object."
        raise TypeError(error_msg)
    if not isinstance(curve_2, Curve):
        error_msg = "curve_2 must be a Curve object."
        raise TypeError(error_msg)

    unique_x_vals = np.unique(curve_1.x_vals + curve_2.x_vals)
    difference_y_vals = [
        (curve_1.lookup(x_val) - curve_2.lookup(x_val))
        for x_val in unique_x_vals
    ]
    difference_curve = Curve(
        x_vals=unique_x_vals.tolist(), y_vals=difference_y_vals
    )
    return difference_curve


def max_difference_of_curves(curve_1: Curve, curve_2: Curve) -> float:
    """Compute the maximum difference of two curves (Curve 1 - Curve 2).

    Parameters
    ----------
    curve_1: ``experiment_base.Curve``
        First curve to take the difference of.
    curve_2 : ``experiment_base.Curve``
        Curves to take the difference of.

    Returns
    -------
    float
        Maximum difference of curves.

    Raises
    ------
    TypeError

    """
    # Type checking
    if not isinstance(curve_1, Curve):
        error_msg = "curve_1 must be a Curve object."
        raise TypeError(error_msg)
    if not isinstance(curve_2, Curve):
        error_msg = "curve_2 must be a Curve object."
        raise TypeError(error_msg)

    difference_curve = difference_of_curves(curve_1, curve_2)
    max_diff = max(difference_curve.y_vals)
    return max_diff


# TODO: investigate all_est_objective's numpy array [numpy array] typing
class ProblemSolver:
    """Base class for running one solver on one problem.

    Attributes
    ----------
    solver : ``base.Solver``
        Simulation-optimization solver.
    problem : ``base.Problem``
        Simulation-optimization problem.
    n_macroreps : int
        Number of macroreplications run.
    file_name_path : str
        Path of .pickle file for saving ``experiment_base.ProblemSolver`` object.
    all_recommended_xs : list [list [tuple]]
        Sequences of recommended solutions from each macroreplication.
    all_intermediate_budgets : list [list]
        Sequences of intermediate budgets from each macroreplication.
    timings : list [float]
        Runtimes (in seconds) for each macroreplication.
    n_postreps : int
        Number of postreplications to take at each recommended solution.
    crn_across_budget : bool
        True if CRN used for post-replications at solutions recommended at
        different times, otherwise False.
    crn_across_macroreps : bool
        True if CRN used for post-replications at solutions recommended on
        different macroreplications, otherwise False.
    all_post_replicates : list [list [list]]
        All post-replicates from all solutions from all macroreplications.
    all_est_objectives : numpy array [numpy array]
        Estimated objective values of all solutions from all macroreplications.
    n_postreps_init_opt : int
        Number of postreplications to take at initial solution (x0) and
        optimal solution (x*).
    crn_across_init_opt : bool
        True if CRN used for post-replications at solutions x0 and x*, otherwise False.
    x0 : tuple
        Initial solution (x0).
    x0_postreps : list
        Post-replicates at x0.
    xstar : tuple
        Proxy for optimal solution (x*).
    xstar_postreps : list
        Post-replicates at x*.
    objective_curves : list [``experiment_base.Curve``]
        Curves of estimated objective function values,
        one for each macroreplication.
    progress_curves : list [``experiment_base.Curve``]
        Progress curves, one for each macroreplication.

    Parameters
    ----------
    solver_name : str, optional
        Name of solver.
    problem_name : str, optional
        Name of problem.
    solver_rename : str, optional
        User-specified name for solver.
    problem_rename : str, optional
        User-specified name for problem.
    solver : ``base.Solver``, optional
        Simulation-optimization solver.
    problem : ``base.Problem``, optional
        Simulation-optimization problem.
    solver_fixed_factors : dict, optional
        Dictionary of user-specified solver factors.
    problem_fixed_factors : dict, optional
        Dictionary of user-specified problem factors.
    model_fixed_factors : dict, optional
        Dictionary of user-specified model factors.
    file_name_path : str | os.PathLike, optional
        Path of .pickle file for saving ``experiment_base.ProblemSolver`` objects.
    create_pickle : bool, optional
        True if creating pickle file to store ProblemSolver object, False otherwise.

    """

    @property
    def solver(self) -> Solver:
        """Simulation-optimization solver."""
        return self.__solver

    @solver.setter
    def solver(self, solver: Solver) -> None:
        self.__solver = solver

    @property
    def problem(self) -> Problem:
        """Simulation-optimization problem."""
        return self.__problem

    @problem.setter
    def problem(self, problem: Problem) -> None:
        self.__problem = problem

    @property
    def n_macroreps(self) -> int:
        """Number of macroreplications run."""
        return self.__n_macroreps

    @n_macroreps.setter
    def n_macroreps(self, n_macroreps: int) -> None:
        self.__n_macroreps = n_macroreps

    @property
    def file_name_path(self) -> str | os.PathLike:
        """Path of .pickle file for saving ``experiment_base.ProblemSolver`` object."""
        return self.__file_name_path

    @file_name_path.setter
    def file_name_path(self, file_name_path: str | os.PathLike) -> None:
        self.__file_name_path = file_name_path

    @property
    def all_recommended_xs(self) -> list[list[tuple]]:
        """Sequences of recommended solutions from each macroreplication."""
        return self.__all_recommended_xs

    @all_recommended_xs.setter
    def all_recommended_xs(self, all_recommended_xs: list[list[tuple]]) -> None:
        self.__all_recommended_xs = all_recommended_xs

    @property
    def all_intermediate_budgets(self) -> list[list]:
        """Sequences of intermediate budgets from each macroreplication."""
        return self.__all_intermediate_budgets

    @all_intermediate_budgets.setter
    def all_intermediate_budgets(
        self, all_intermediate_budgets: list[list]
    ) -> None:
        self.__all_intermediate_budgets = all_intermediate_budgets

    @property
    def timings(self) -> list[float]:
        """Runtimes (in seconds) for each macroreplication."""
        return self.__timings

    @timings.setter
    def timings(self, timings: list[float]) -> None:
        self.__timings = timings

    @property
    def n_postreps(self) -> int:
        """Number of postreps to take at each recommended solution."""
        return self.__n_postreps

    @n_postreps.setter
    def n_postreps(self, n_postreps: int) -> None:
        self.__n_postreps = n_postreps

    @property
    def crn_across_budget(self) -> bool:
        """True if CRN used for post-replications at solutions recommended at different times, otherwise False."""
        return self.__crn_across_budget

    @crn_across_budget.setter
    def crn_across_budget(self, crn_across_budget: bool) -> None:
        self.__crn_across_budget = crn_across_budget

    @property
    def crn_across_macroreps(self) -> bool:
        """True if CRN used for post-replications at solutions recommended on different macroreplications, otherwise False."""
        return self.__crn_across_macroreps

    @crn_across_macroreps.setter
    def crn_across_macroreps(self, crn_across_macroreps: bool) -> None:
        self.__crn_across_macroreps = crn_across_macroreps

    @property
    def all_post_replicates(self) -> list[list[list]]:
        """All post-replicates from all solutions from all macroreplications."""
        return self.__all_post_replicates

    @all_post_replicates.setter
    def all_post_replicates(
        self, all_post_replicates: list[list[list]]
    ) -> None:
        self.__all_post_replicates = all_post_replicates

    @property
    def all_est_objectives(self) -> list[list[float]]:
        """Estimated objective values of all solutions from all macroreplications."""
        return self.__all_est_objectives

    @all_est_objectives.setter
    def all_est_objectives(self, all_est_objectives: list[list[float]]) -> None:
        self.__all_est_objectives = all_est_objectives

    @property
    def n_postreps_init_opt(self) -> int:
        """Number of postreps to take at initial solution (x0) and optimal solution (x*)."""
        return self.__n_postreps_init_opt

    @n_postreps_init_opt.setter
    def n_postreps_init_opt(self, n_postreps_init_opt: int) -> None:
        self.__n_postreps_init_opt = n_postreps_init_opt

    @property
    def crn_across_init_opt(self) -> bool:
        """True if CRN used for post-replications at solutions x0 and x*, otherwise False."""
        return self.__crn_across_init_opt

    @crn_across_init_opt.setter
    def crn_across_init_opt(self, crn_across_init_opt: bool) -> None:
        self.__crn_across_init_opt = crn_across_init_opt

    @property
    def x0(self) -> tuple:
        """Initial solution (x0)."""
        return self.__x0

    @x0.setter
    def x0(self, x0: tuple) -> None:
        self.__x0 = x0

    @property
    def x0_postreps(self) -> list:
        """Post-replicates at x0."""
        return self.__x0_postreps

    @x0_postreps.setter
    def x0_postreps(self, x0_postreps: list) -> None:
        self.__x0_postreps = x0_postreps

    @property
    def xstar(self) -> tuple:
        """Proxy for optimal solution (x*)."""
        return self.__xstar

    @xstar.setter
    def xstar(self, xstar: tuple) -> None:
        self.__xstar = xstar

    @property
    def xstar_postreps(self) -> list:
        """Post-replicates at x*."""
        return self.__xstar_postreps

    @xstar_postreps.setter
    def xstar_postreps(self, xstar_postreps: list) -> None:
        self.__xstar_postreps = xstar_postreps

    @property
    def objective_curves(self) -> list[Curve]:
        """Curves of estimated objective function values, one for each macroreplication."""
        return self.__objective_curves

    @objective_curves.setter
    def objective_curves(self, objective_curves: list[Curve]) -> None:
        self.__objective_curves = objective_curves

    @property
    def progress_curves(self) -> list[Curve]:
        """Progress curves, one for each macroreplication."""
        return self.__progress_curves

    @progress_curves.setter
    def progress_curves(self, progress_curves: list[Curve]) -> None:
        self.__progress_curves = progress_curves

    @property
    def has_run(self) -> bool:
        """True if the solver has been run on the problem, otherwise False."""
        return self.__has_run

    @has_run.setter
    def has_run(self, has_run: bool) -> None:
        self.__has_run = has_run

    @property
    def has_postreplicated(self) -> bool:
        """True if the solver has been postreplicated, otherwise False."""
        return self.__has_postreplicated

    @has_postreplicated.setter
    def has_postreplicated(self, has_postreplicated: bool) -> None:
        self.__has_postreplicated = has_postreplicated

    @property
    def has_postnormalized(self) -> bool:
        """True if the solver has been postprocessed, otherwise False."""
        return self.__has_postnormalized

    @has_postnormalized.setter
    def has_postnormalized(self, has_postnormalized: bool) -> None:
        self.__has_postnormalized = has_postnormalized

    # Set the minimum number of CPU cores for multiprocessing to be enabled
    CPU_COUNT_LIMIT = 2
    # Set the maximum number of active threads to be running at once
    ACTIVE_THREAD_LIMIT_DEFAULT = 4

    def __init__(
        self,
        solver_name: str | None = None,
        problem_name: str | None = None,
        solver_rename: str | None = None,
        problem_rename: str | None = None,
        solver: Solver | None = None,
        problem: Problem | None = None,
        solver_fixed_factors: dict | None = None,
        problem_fixed_factors: dict | None = None,
        model_fixed_factors: dict | None = None,
        file_name_path: str | os.PathLike | None = None,
        create_pickle: bool = True,
    ) -> None:
        """Create a ProblemSolver object.

        There are two ways to create a ProblemSolver object:
        1. Provide the names of the solver and problem to look up in ``directory.py``.
        2. Provide the solver and problem objects to pair.

        Parameters
        ----------
        solver_name : str, optional
            Name of solver.
        problem_name : str, optional
            Name of problem.
        solver_rename : str, optional
            User-specified name for solver.
        problem_rename : str, optional
            User-specified name for problem.
        solver : ``base.Solver``, optional
            Simulation-optimization solver.
        problem : ``base.Problem``, optional
            Simulation-optimization problem.
        solver_fixed_factors : dict, optional
            Dictionary of user-specified solver factors.
        problem_fixed_factors : dict, optional
            Dictionary of user-specified problem factors.
        model_fixed_factors : dict, optional
            Dictionary of user-specified model factors.
        file_name_path : str | os.PathLike, optional
            Path of .pickle file for saving ``experiment_base.ProblemSolver`` objects.
        create_pickle : bool, optional
            True if creating pickle file to store ProblemSolver object, False otherwise.

        Raises
        ------
        TypeError
        ValueError

        """
        # Default arguments
        if solver_fixed_factors is None:
            solver_fixed_factors = {}
        if problem_fixed_factors is None:
            problem_fixed_factors = {}
        if model_fixed_factors is None:
            model_fixed_factors = {}
        # Type checking
        if not isinstance(solver_name, (str, type(None))):
            error_msg = "Solver name must be a string or None."
            raise TypeError(error_msg)
        if not isinstance(problem_name, (str, type(None))):
            error_msg = "Problem name must be a string or None."
            raise TypeError(error_msg)
        if not isinstance(solver_rename, (str, type(None))):
            error_msg = "Solver rename must be a string or None."
            raise TypeError(error_msg)
        if not isinstance(problem_rename, (str, type(None))):
            error_msg = "Problem rename must be a string or None."
            raise TypeError(error_msg)
        if not isinstance(solver, (Solver, type(None))):
            error_msg = "Solver must be a Solver object or None."
            raise TypeError(error_msg)
        if not isinstance(problem, (Problem, type(None))):
            error_msg = "Problem must be a Problem object or None."
            raise TypeError(error_msg)
        if not isinstance(solver_fixed_factors, dict):
            error_msg = "Solver fixed factors must be a dictionary or None."
            raise TypeError(error_msg)
        if not isinstance(problem_fixed_factors, dict):
            error_msg = "Problem fixed factors must be a dictionary or None."
            raise TypeError(error_msg)
        if not isinstance(model_fixed_factors, dict):
            error_msg = "Model fixed factors must be a dictionary or None."
            raise TypeError(error_msg)
        if not isinstance(file_name_path, (str, os.PathLike, type(None))):
            error_msg = "File name path must be a string or None."
            raise TypeError(error_msg)
        if not isinstance(create_pickle, bool):
            error_msg = "Create pickle must be a boolean."
            raise TypeError(error_msg)

        # Initialize values
        self.create_pickle = create_pickle
        self.has_run = False
        self.has_postreplicated = False
        self.has_postnormalized = False

        # Initialize solver.
        if isinstance(solver, Solver):  # Method 2
            self.solver = solver
        else:  # Method 1
            if solver_name is None:
                error_msg = "Solver name must be provided if solver object is not provided."
                raise ValueError(error_msg)
            if solver_name not in solver_directory:
                error_msg = "Solver name not found in solver directory."
                raise ValueError(error_msg)
            self.solver = solver_directory[solver_name](
                fixed_factors=solver_fixed_factors
            )
        # Rename solver if necessary.
        if solver_rename is not None:
            if solver_rename == "":
                error_msg = "Solver rename cannot be an empty string."
                raise ValueError(error_msg)
            self.solver.name = solver_rename

        # Initialize problem.
        if isinstance(problem, Problem):  # Method #2
            self.problem = problem
        else:  # Method #1
            if problem_name is None:
                error_msg = "Problem name must be provided if problem object is not provided."
                raise ValueError(error_msg)
            if problem_name not in problem_directory:
                error_msg = "Problem name not found in problem directory."
                raise ValueError(error_msg)
            self.problem = problem_directory[problem_name](
                fixed_factors=problem_fixed_factors,
                model_fixed_factors=model_fixed_factors,
            )
        # Rename problem if necessary.
        if problem_rename is not None:
            if problem_rename == "":
                error_msg = "Problem rename cannot be an empty string."
                raise ValueError(error_msg)
            self.problem.name = problem_rename

        # Initialize file path.
        if file_name_path is None:
            self.file_name_path = os.path.join(
                EXPERIMENT_DIR,
                f"{self.solver.name}_on_{self.problem.name}.pickle",
            )
        else:
            self.file_name_path = file_name_path

        # Set the maximum number of active threads to be running at once
        # Set to either 4 (if CPU can't be determined) or the number of cores * 2 (accounting for threads)
        cpu_count = os.cpu_count()
        if cpu_count is None or (
            isinstance(cpu_count, int) and cpu_count < self.CPU_COUNT_LIMIT
        ):
            self.active_thread_limit = self.ACTIVE_THREAD_LIMIT_DEFAULT
        # If we can determine CPU Count, set the thread limit to the number of virtual cores
        else:
            self.active_thread_limit = cpu_count * 2

    # TODO: Convert this to throwing exceptions?
    # TODO: Convert this functionality to run automatically
    def check_compatibility(self) -> str:
        """Check whether the experiment's solver and problem are compatible.

        Returns
        -------
        str
            Error message in the event problem and solver are incompatible.

        """
        error_str = ""
        # Check number of objectives.
        if (
            self.solver.objective_type == "single"
            and self.problem.n_objectives > 1
        ):
            error_str += "Solver cannot solve a multi-objective problem.\n"
        elif (
            self.solver.objective_type == "multi"
            and self.problem.n_objectives == 1
        ):
            error_str += "Multi-objective solver being run on a single-objective problem.\n"
        # Check constraint types.
        constraint_types = [
            "unconstrained",
            "box",
            "deterministic",
            "stochastic",
        ]
        if constraint_types.index(
            self.solver.constraint_type
        ) < constraint_types.index(self.problem.constraint_type):
            error_str += (
                "Solver can handle upto "
                + self.solver.constraint_type
                + " constraints, but problem has "
                + self.problem.constraint_type
                + " constraints.\n"
            )
        # Check variable types.
        if (
            self.solver.variable_type == "discrete"
            and self.problem.variable_type != "discrete"
        ):
            error_str += (
                "Solver is for discrete variables but problem variables are "
                + self.problem.variable_type
                + ".\n"
            )
        elif (
            self.solver.variable_type == "continuous"
            and self.problem.variable_type != "continuous"
        ):
            error_str += (
                "Solver is for continuous variables but problem variables are "
                + self.problem.variable_type
                + ".\n"
            )
        # Check for existence of gradient estimates.
        if self.solver.gradient_needed and not self.problem.gradient_available:
            error_str += "Gradient-based solver does not have access to gradient for this problem.\n"
        return error_str

    def run(self, n_macroreps: int) -> None:
        """Run n_macroreps of the solver on the problem.

        Notes
        -----
        RNGs dedicated for random problem instances and temporarily unused.
        Under development.

        Parameters
        ----------
        n_macroreps : int
            Number of macroreplications of the solver to run on the problem.

        Raises
        ------
        TypeError
        ValueError

        """
        # Type checking
        if not isinstance(n_macroreps, int):
            error_msg = "Number of macroreplications must be an integer."
            raise TypeError(error_msg)
        # Value checking
        if n_macroreps <= 0:
            error_msg = "Number of macroreplications must be positive."
            raise ValueError(error_msg)

        print(
            "Running Solver",
            self.solver.name,
            "on Problem",
            self.problem.name + ".",
        )

        # Initialize variables
        self.n_macroreps = n_macroreps
        self.all_recommended_xs = [[] for _ in range(n_macroreps)]
        self.all_intermediate_budgets = [[] for _ in range(n_macroreps)]
        self.timings = [0.0 for _ in range(n_macroreps)]

        # Create, initialize, and attach random number generators
        #     Stream 0: reserved for taking post-replications
        #     Stream 1: reserved for bootstrapping
        #     Stream 2: reserved for overhead ...
        #         Substream 0: rng for random problem instance
        #         Substream 1: rng for random initial solution x0 and
        #                      restart solutions
        #         Substream 2: rng for selecting random feasible solutions
        #         Substream 3: rng for solver's internal randomness
        #     Streams 3, 4, ..., n_macroreps + 2: reserved for
        #                                         macroreplications
        # rng0 = MRG32k3a(s_ss_sss_index=[2, 0, 0])  # Currently unused.
        rng_list = [MRG32k3a(s_ss_sss_index=[2, i + 1, 0]) for i in range(3)]
        self.solver.attach_rngs(rng_list)

        # Start a timer
        self.function_start = time.time()

        print("Starting macroreplications in parallel")
        with Pool() as process_pool:
            # Start the macroreplications in parallel (async)
            result = process_pool.map_async(
                self.run_multithread, range(n_macroreps)
            )
            # Wait for the results to be returned (or 1 second)
            while not result.ready():
                # Update status bar here
                result.wait(1)

            # Grab all the data out of the result
            for mrep in range(n_macroreps):
                (
                    self.all_recommended_xs[mrep],
                    self.all_intermediate_budgets[mrep],
                    self.timings[mrep],
                ) = result.get()[mrep]
        print(
            f"Finished running {n_macroreps} macroreplications in {round(time.time() - self.function_start, 3)} seconds."
        )

        # Delete stuff we don't need to save
        del self.function_start

        self.has_run = True
        self.has_postreplicated = False
        self.has_postnormalized = False

        # Save ProblemSolver object to .pickle file if specified.
        if self.create_pickle:
            file_name = self.file_name_path.split(EXPERIMENT_DIR)[-1].split(
                "\\"
            )[-1]
            self.record_experiment_results(file_name=file_name)

    def run_multithread(self, mrep: int) -> tuple:
        """Run a single macroreplication of the solver on the problem.

        Parameters
        ----------
        mrep : int
            Index of the macroreplication.

        Returns
        -------
        tuple
            Tuple of recommended solutions, intermediate budgets, and runtime.

        Raises
        ------
        TypeError
        ValueError

        """
        # Type checking
        if not isinstance(mrep, int):
            error_msg = "Macroreplication index must be an integer."
            raise TypeError(error_msg)
        # Value checking
        if mrep < 0:
            error_msg = "Macroreplication index must be non-negative."
            raise ValueError(error_msg)

        print(
            f"Macroreplication {mrep + 1}: Starting Solver {self.solver.name} on Problem {self.problem.name}."
        )
        # Create, initialize, and attach RNGs used for simulating solutions.
        progenitor_rngs = [
            MRG32k3a(s_ss_sss_index=[mrep + 3, ss, 0])
            for ss in range(self.problem.model.n_rngs)
        ]
        # Create a new set of RNGs for the solver based on the current macroreplication.
        # Tried re-using the progentior RNGs, but we need to match the number needed by the solver, not the problem
        solver_rngs = [
            MRG32k3a(
                s_ss_sss_index=[
                    mrep + 3,
                    self.problem.model.n_rngs + rng_index,
                    0,
                ]
            )
            for rng_index in range(len(self.solver.rng_list))
        ]

        # Set progenitor_rngs and rng_list for solver.
        self.solver.solution_progenitor_rngs = progenitor_rngs
        self.solver.rng_list = solver_rngs

        # print([rng.s_ss_sss_index for rng in progenitor_rngs])
        # Run the solver on the problem.
        tic = time.perf_counter()
        recommended_solns, intermediate_budgets = self.solver.solve(
            problem=self.problem
        )
        toc = time.perf_counter()
        runtime = toc - tic
        print(
            f"Macroreplication {mrep + 1}: Finished Solver {self.solver.name} on Problem {self.problem.name} in {runtime:0.4f} seconds."
        )

        # Trim the recommended solutions and intermediate budgets
        recommended_solns, intermediate_budgets = trim_solver_results(
            problem=self.problem,
            recommended_solutions=recommended_solns,
            intermediate_budgets=intermediate_budgets,
        )
        # Return tuple (rec_solns, int_budgets, runtime)
        return (
            [solution.x for solution in recommended_solns],
            intermediate_budgets,
            runtime,
        )

    def post_replicate(
        self,
        n_postreps: int,
        crn_across_budget: bool = True,
        crn_across_macroreps: bool = False,
    ) -> None:
        """Run postreplications at solutions recommended by the solver.

        Parameters
        ----------
        n_postreps : int
            Number of postreplications to take at each recommended solution.
        crn_across_budget : bool, default=True
            True if CRN used for post-replications at solutions recommended at different times,
            otherwise False.
        crn_across_macroreps : bool, default=False
            True if CRN used for post-replications at solutions recommended on different
            macroreplications, otherwise False.

        Raises
        ------
        TypeError
        ValueError

        """
        # Type checking
        if not isinstance(n_postreps, int):
            error_msg = "Number of postreplications must be an integer."
            raise TypeError(error_msg)
        if not isinstance(crn_across_budget, bool):
            error_msg = "CRN across budget must be a boolean."
            raise TypeError(error_msg)
        if not isinstance(crn_across_macroreps, bool):
            error_msg = "CRN across macroreplications must be a boolean."
            raise TypeError(error_msg)
        # Value checking
        if n_postreps <= 0:
            error_msg = "Number of postreplications must be positive."
            raise ValueError(error_msg)

        print(
            f"Setting up {n_postreps} postreplications for {self.n_macroreps} macroreplications of {self.solver.name} on {self.problem.name}."
        )

        self.n_postreps = n_postreps
        self.crn_across_budget = crn_across_budget
        self.crn_across_macroreps = crn_across_macroreps
        # Initialize variables
        self.all_post_replicates = [[] for _ in range(self.n_macroreps)]
        for mrep in range(self.n_macroreps):
            self.all_post_replicates[mrep] = [] * len(
                self.all_intermediate_budgets[mrep]
            )
        self.timings = [0.0 for _ in range(self.n_macroreps)]

        self.function_start = time.time()

        print("Starting postreplications in parallel")
        with Pool() as process_pool:
            # Start the macroreplications in parallel (async)
            result = process_pool.map_async(
                self.post_replicate_multithread, range(self.n_macroreps)
            )
            # Wait for the results to be returned (or 1 second)
            while not result.ready():
                # Update status bar here
                result.wait(1)

            # Grab all the data out of the result
            for mrep in range(self.n_macroreps):
                self.all_post_replicates[mrep], self.timings[mrep] = (
                    result.get()[mrep]
                )

            # # The all post replicates is tricky because it is a dictionary of lists of lists
            # # We need to convert it to a list of lists of lists
            # self.all_post_replicates = [self.all_post_replicates[i] for i in range(len(self.all_post_replicates.keys()))]
            # Store estimated objective for each macrorep for each budget.
            self.all_est_objectives = [
                [
                    float(np.mean(self.all_post_replicates[mrep][budget_index]))
                    for budget_index in range(
                        len(self.all_intermediate_budgets[mrep])
                    )
                ]
                for mrep in range(self.n_macroreps)
            ]
        print(
            f"Finished running {self.n_macroreps} postreplications in {round(time.time() - self.function_start, 3)} seconds."
        )

        # Delete stuff we don't need to save
        del self.function_start

        self.has_postreplicated = True
        self.has_postnormalized = False

        # Save ProblemSolver object to .pickle file if specified.
        if self.create_pickle:
            file_name = self.file_name_path.split(EXPERIMENT_DIR)[-1].split(
                "\\"
            )[-1]
            self.record_experiment_results(file_name=file_name)

    def post_replicate_multithread(self, mrep: int) -> tuple:
        """Run postreplications at solutions recommended by the solver.

        Parameters
        ----------
        mrep : int
            Index of the macroreplication.

        Returns
        -------
        tuple
            Tuple of post-replicates and runtime.

        Raises
        ------
        TypeError
        ValueError

        """
        # Type checking
        if not isinstance(mrep, int):
            error_msg = "Macroreplication index must be an integer."
            raise TypeError(error_msg)
        # Value checking
        if mrep < 0:
            error_msg = "Macroreplication index must be non-negative."
            raise ValueError(error_msg)

        print(
            f"Macroreplication {mrep + 1}: Starting postreplications for {self.solver.name} on {self.problem.name}."
        )
        # Create RNG list for the macroreplication.
        if self.crn_across_macroreps:
            # Use the same RNGs for all macroreps.
            baseline_rngs = [
                MRG32k3a(
                    s_ss_sss_index=[0, self.problem.model.n_rngs + rng_index, 0]
                )
                for rng_index in range(self.problem.model.n_rngs)
            ]
        else:
            baseline_rngs = [
                MRG32k3a(
                    s_ss_sss_index=[
                        0,
                        self.problem.model.n_rngs * (mrep + 1) + rng_index,
                        0,
                    ]
                )
                for rng_index in range(self.problem.model.n_rngs)
            ]

        tic = time.perf_counter()

        # Create an empty list for each budget
        post_replicates = []
        # Loop over all recommended solutions.
        for budget_index in range(len(self.all_intermediate_budgets[mrep])):
            x = self.all_recommended_xs[mrep][budget_index]
            fresh_soln = Solution(x, self.problem)
            # Attach RNGs for postreplications.
            # If CRN is used across budgets, then we should use a copy rather
            # than passing in the original RNGs.
            if self.crn_across_budget:
                fresh_soln.attach_rngs(rng_list=baseline_rngs, copy=True)
            else:
                fresh_soln.attach_rngs(rng_list=baseline_rngs, copy=False)
            self.problem.simulate(
                solution=fresh_soln, num_macroreps=self.n_postreps
            )
            # Store results
            post_replicates.append(
                list(fresh_soln.objectives[: fresh_soln.n_reps][:, 0])
            )  # 0 <- assuming only one objective
        toc = time.perf_counter()
        runtime = toc - tic
        print(f"\t{mrep + 1}: Finished in {round(runtime, 3)} seconds")

        # Return tuple (post_replicates, runtime)
        return (post_replicates, runtime)

    def bootstrap_sample(
        self, bootstrap_rng: MRG32k3a, normalize: bool = True
    ) -> list[Curve]:
        """Generate a bootstrap sample of estimated objective curves or estimated progress curves.

        Parameters
        ----------
        bootstrap_rng : ``mrg32k3a.mrg32k3a.MRG32k3a``
            Random number generator to use for bootstrapping.
        normalize : bool, default=True
            True if progress curves are to be normalized w.r.t.
            optimality gaps, otherwise False.

        Returns
        -------
        bootstrap_curves : list [``experiment_base.Curve``]
            Bootstrapped estimated objective curves or estimated progress curves of all solutions from all bootstrapped macroreplications.

        Raises
        ------
        TypeError

        """
        # Type checking
        if not isinstance(bootstrap_rng, MRG32k3a):
            error_msg = "Bootstrap RNG must be an MRG32k3a object."
            raise TypeError(error_msg)
        if not isinstance(normalize, bool):
            error_msg = "Normalize must be a boolean."
            raise TypeError(error_msg)

        bootstrap_curves = []
        # Uniformly resample M macroreplications (with replacement) from 0, 1, ..., M-1.
        # Subsubstream 0: reserved for this outer-level bootstrapping.
        bs_mrep_idxs = bootstrap_rng.choices(
            range(self.n_macroreps), k=self.n_macroreps
        )
        # Advance RNG subsubstream to prepare for inner-level bootstrapping.
        bootstrap_rng.advance_subsubstream()
        # Subsubstream 1: reserved for bootstrapping at x0 and x*.
        # Bootstrap sample post-replicates at common x0.
        # Uniformly resample L postreps (with replacement) from 0, 1, ..., L-1.
        bs_postrep_idxs = bootstrap_rng.choices(
            range(self.n_postreps_init_opt), k=self.n_postreps_init_opt
        )
        # Compute the mean of the resampled postreplications.
        bs_initial_obj_val = np.mean(
            [self.x0_postreps[postrep] for postrep in bs_postrep_idxs]
        )
        # Reset subsubstream if using CRN across budgets.
        # This means the same postreplication indices will be used for resampling at x0 and x*.
        if self.crn_across_init_opt:
            bootstrap_rng.reset_subsubstream()
        # Bootstrap sample postreplicates at reference optimal solution x*.
        # Uniformly resample L postreps (with replacement) from 0, 1, ..., L.
        bs_postrep_idxs = bootstrap_rng.choices(
            range(self.n_postreps_init_opt), k=self.n_postreps_init_opt
        )
        # Compute the mean of the resampled postreplications.
        bs_optimal_obj_val = np.mean(
            [self.xstar_postreps[postrep] for postrep in bs_postrep_idxs]
        )
        # Compute initial optimality gap.
        bs_initial_opt_gap = bs_initial_obj_val - bs_optimal_obj_val
        # Advance RNG subsubstream to prepare for inner-level bootstrapping.
        # Will now be at start of subsubstream 2.
        bootstrap_rng.advance_subsubstream()
        # Bootstrap within each bootstrapped macroreplication.
        # Option 1: Simpler (default) CRN scheme, which makes for faster code.
        if self.crn_across_budget and not self.crn_across_macroreps:
            for idx in range(self.n_macroreps):
                mrep = bs_mrep_idxs[idx]
                # Inner-level bootstrapping over intermediate recommended solutions.
                est_objectives = []
                # Same postreplication indices for all intermediate budgets on
                # a given macroreplciation.
                bs_postrep_idxs = bootstrap_rng.choices(
                    range(self.n_postreps), k=self.n_postreps
                )
                for budget in range(len(self.all_intermediate_budgets[mrep])):
                    # If solution is x0...
                    if self.all_recommended_xs[mrep][budget] == self.x0:
                        est_objectives.append(bs_initial_obj_val)
                    # ...else if solution is x*...
                    elif self.all_recommended_xs[mrep][budget] == self.xstar:
                        est_objectives.append(bs_optimal_obj_val)
                    # ... else solution other than x0 or x*.
                    else:
                        # Compute the mean of the resampled postreplications.
                        est_objectives.append(
                            np.mean(
                                [
                                    self.all_post_replicates[mrep][budget][
                                        postrep
                                    ]
                                    for postrep in bs_postrep_idxs
                                ]
                            )
                        )
                # Record objective or progress curve.
                if normalize:
                    frac_intermediate_budgets = [
                        budget / self.problem.factors["budget"]
                        for budget in self.all_intermediate_budgets[mrep]
                    ]
                    norm_est_objectives = [
                        (est_objective - bs_optimal_obj_val)
                        / bs_initial_opt_gap
                        for est_objective in est_objectives
                    ]
                    new_progress_curve = Curve(
                        x_vals=frac_intermediate_budgets,
                        y_vals=norm_est_objectives,
                    )
                    bootstrap_curves.append(new_progress_curve)
                else:
                    new_objective_curve = Curve(
                        x_vals=self.all_intermediate_budgets[mrep],
                        y_vals=est_objectives,
                    )
                    bootstrap_curves.append(new_objective_curve)
        # Option 2: Non-default CRN behavior.
        else:
            for idx in range(self.n_macroreps):
                mrep = bs_mrep_idxs[idx]
                # Inner-level bootstrapping over intermediate recommended solutions.
                est_objectives = []
                for budget in range(len(self.all_intermediate_budgets[mrep])):
                    # If solution is x0...
                    if self.all_recommended_xs[mrep][budget] == self.x0:
                        est_objectives.append(bs_initial_obj_val)
                    # ...else if solution is x*...
                    elif self.all_recommended_xs[mrep][budget] == self.xstar:
                        est_objectives.append(bs_optimal_obj_val)
                    # ... else solution other than x0 or x*.
                    else:
                        # Uniformly resample N postreps (with replacement) from 0, 1, ..., N-1.
                        bs_postrep_idxs = bootstrap_rng.choices(
                            range(self.n_postreps), k=self.n_postreps
                        )
                        # Compute the mean of the resampled postreplications.
                        est_objectives.append(
                            np.mean(
                                [
                                    self.all_post_replicates[mrep][budget][
                                        postrep
                                    ]
                                    for postrep in bs_postrep_idxs
                                ]
                            )
                        )
                        # Reset subsubstream if using CRN across budgets.
                        if self.crn_across_budget:
                            bootstrap_rng.reset_subsubstream()
                # If using CRN across macroreplications...
                if self.crn_across_macroreps:
                    # ...reset subsubstreams...
                    bootstrap_rng.reset_subsubstream()
                # ...else if not using CRN across macrorep...
                else:
                    # ...advance subsubstream.
                    bootstrap_rng.advance_subsubstream()
                # Record objective or progress curve.
                if normalize:
                    frac_intermediate_budgets = [
                        budget / self.problem.factors["budget"]
                        for budget in self.all_intermediate_budgets[mrep]
                    ]
                    norm_est_objectives = [
                        (est_objective - bs_optimal_obj_val)
                        / bs_initial_opt_gap
                        for est_objective in est_objectives
                    ]
                    new_progress_curve = Curve(
                        x_vals=frac_intermediate_budgets,
                        y_vals=norm_est_objectives,
                    )
                    bootstrap_curves.append(new_progress_curve)
                else:
                    new_objective_curve = Curve(
                        x_vals=self.all_intermediate_budgets[mrep],
                        y_vals=est_objectives,
                    )
                    bootstrap_curves.append(new_objective_curve)
        return bootstrap_curves

    def record_experiment_results(self, file_name: os.PathLike | str) -> None:
        """Save ``experiment_base.ProblemSolver`` object to .pickle file.

        Parameters
        ----------
        file_name : str
            Name of .pickle file for saving ``experiment_base.ProblemSolver`` objects.
            File name is appended to the ``EXPERIMENT_DIR`` directory path.

        Raises
        ------
        FileNotFoundError

        """
        # Type checking
        if not isinstance(file_name, (str, os.PathLike)):
            error_msg = "File name must be a string or os.PathLike object."
            raise TypeError(error_msg)

        file_path = os.path.join(EXPERIMENT_DIR, file_name)
        folder_name = os.path.dirname(file_path)

        print(f"File Name: {file_name}")
        print(f"Folder Name: {folder_name}")
        print(f"File Path: {file_path}")

        # Create the directory if it does not exist.
        if not os.path.exists(folder_name):
            os.makedirs(folder_name)
        # Delete the file if it already exists.
        elif os.path.exists(file_path):
            os.remove(file_path)
        # Create and dump the object to the file
        with open(file_path, "xb") as file:
            pickle.dump(self, file, pickle.HIGHEST_PROTOCOL)

    def log_experiment_results(self, print_solutions: bool = True) -> None:
        """Create readable .txt file from a problem-solver pair's .pickle file.

        Parameters
        ----------
        print_solutions : bool, optional
            True if recommended solutions are to be printed in the .txt file, otherwise False.

        Raises
        ------
        TypeError

        """
        # Type checking
        if not isinstance(print_solutions, bool):
            error_msg = "Print solutions must be a boolean."
            raise TypeError(error_msg)

        if not os.path.exists(EXPERIMENT_DIR):
            os.makedirs(EXPERIMENT_DIR)
        results_filepath = os.path.join(
            EXPERIMENT_DIR, "experiment_results.txt"
        )

        with open(results_filepath, "w") as file:
            # Title txt file with experiment information.
            file.write(str(self.file_name_path))
            file.write("\n")
            file.write(f"Problem: {self.problem.name}\n")
            file.write(f"Solver: {self.solver.name}\n\n")

            # Display model factors.
            file.write("Model Factors:\n")
            for key, value in self.problem.model.factors.items():
                # Excluding model factors corresponding to decision variables.
                if key not in self.problem.model_decision_factors:
                    file.write(f"\t{key}: {value}\n")
            file.write("\n")
            # Display problem factors.
            file.write("Problem Factors:\n")
            for key, value in self.problem.factors.items():
                file.write(f"\t{key}: {value}\n")
            file.write("\n")
            # Display solver factors.
            file.write("Solver Factors:\n")
            for key, value in self.solver.factors.items():
                file.write(f"\t{key}: {value}\n")
            file.write("\n")

            # Display macroreplication information.
            file.write(f"{self.n_macroreps} macroreplications were run.\n")
            # If results have been postreplicated, list the number of post-replications.
            if self.has_postreplicated:
                file.write(
                    f"{self.n_postreps} postreplications were run at each recommended solution.\n\n"
                )
            # If post-normalized, state initial solution (x0) and proxy optimal solution (x_star)
            # and how many replications were taken of them (n_postreps_init_opt).
            if self.has_postnormalized:
                file.write(
                    f"The initial solution is {tuple([round(x, 4) for x in self.x0])}. Its estimated objective is {round(np.mean(self.x0_postreps), 4)}.\n"
                )
                if self.xstar is None:
                    file.write(
                        f"No proxy optimal solution was used. A proxy optimal objective function value of {self.problem.optimal_value} was provided.\n"
                    )
                else:
                    file.write(
                        f"The proxy optimal solution is {tuple([round(x, 4) for x in self.xstar])}. Its estimated objective is {round(np.mean(self.xstar_postreps), 4)}.\n"
                    )
                file.write(
                    f"{self.n_postreps_init_opt} postreplications were taken at x0 and x_star.\n\n"
                )
            # Display recommended solution at each budget value for each macroreplication.
            file.write("Macroreplication Results:\n")
            for mrep in range(self.n_macroreps):
                file.write(f"\nMacroreplication {mrep + 1}:\n")
                for budget in range(len(self.all_intermediate_budgets[mrep])):
                    file.write(
                        f"\tBudget: {round(self.all_intermediate_budgets[mrep][budget], 4)}"
                    )
                    # Optionally print solutions.
                    if print_solutions:
                        file.write(
                            f"\tRecommended Solution: {tuple([round(x, 4) for x in self.all_recommended_xs[mrep][budget]])}"
                        )
                    # If postreplicated, add estimated objective function values.
                    if self.has_postreplicated:
                        file.write(
                            f"\tEstimated Objective: {round(self.all_est_objectives[mrep][budget], 4)}\n"
                        )
                # file.write(f"\tThe time taken to complete this macroreplication was {round(self.timings[mrep], 2)} s.\n")
        file.close()


def trim_solver_results(
    problem: Problem,
    recommended_solutions: list[Solution],
    intermediate_budgets: list[int],
) -> tuple[list[Solution], list[int]]:
    """Trim solutions recommended by solver after problem's max budget.

    Parameters
    ----------
    problem : ``base.Problem``
        Problem object on which the solver was run.
    recommended_solutions : list [``base.Solution``]
        Solutions recommended by the solver.
    intermediate_budgets : list [int]
        Intermediate budgets at which solver recommended different solutions.

    Returns
    -------
    list [``base.Solution``]
        Solutions recommended by the solver after trimming.
    list [int]
        Intermediate budgets at which solver recommended different solutions after trimming.

    Raises
    ------
    TypeError

    """
    # Type checking
    if not isinstance(problem, Problem):
        error_msg = "Problem must be a Problem object."
        raise TypeError(error_msg)
    if not isinstance(recommended_solutions, list) or not all(
        isinstance(solution, Solution) for solution in recommended_solutions
    ):
        error_msg = "Recommended solutions must be a list of Solution objects."
        raise TypeError(error_msg)
    if not isinstance(intermediate_budgets, list) or not all(
        isinstance(budget, int) for budget in intermediate_budgets
    ):
        error_msg = "Intermediate budgets must be a list of integers."
        if not isinstance(intermediate_budgets, list):
            error_msg += f" Found {type(intermediate_budgets)}."
        else:
            error_msg += (
                f" Found {[type(budget) for budget in intermediate_budgets]}."
            )
        raise TypeError(error_msg)

    # Remove solutions corresponding to intermediate budgets exceeding max budget.
    invalid_idxs = [
        idx
        for idx, element in enumerate(intermediate_budgets)
        if element > problem.factors["budget"]
    ]
    for invalid_idx in sorted(invalid_idxs, reverse=True):
        del recommended_solutions[invalid_idx]
        del intermediate_budgets[invalid_idx]
    # If no solution is recommended at the final budget,
    # re-recommend the latest recommended solution.
    # (Necessary for clean plotting of progress curves.)
    if intermediate_budgets[-1] < problem.factors["budget"]:
        recommended_solutions.append(recommended_solutions[-1])
        intermediate_budgets.append(problem.factors["budget"])
    return recommended_solutions, intermediate_budgets


def read_experiment_results(file_name_path: str | os.PathLike) -> ProblemSolver:
    """Read in ``experiment_base.ProblemSolver`` object from .pickle file.

    Parameters
    ----------
    file_name_path : str
        Path of .pickle file for reading ``experiment_base.ProblemSolver`` object.

    Returns
    -------
    experiment : ``experiment_base.ProblemSolver``
        Problem-solver pair that has been run or has been post-processed.

    Raises
    ------
    TypeError

    """
    # Type checking
    if not isinstance(file_name_path, (str, os.PathLike)):
        error_msg = "File name path must be a string or os.PathLike object."
        raise TypeError(error_msg)
    # Value checking
    if not os.path.exists(file_name_path):
        error_msg = f"File {file_name_path} does not exist."
        raise ValueError(error_msg)  # Change to FileNotFoundError?

    with open(file_name_path, "rb") as file:
        experiment = pickle.load(file)
    return experiment


def post_normalize(
    experiments: list[ProblemSolver],
    n_postreps_init_opt: int,
    crn_across_init_opt: bool = True,
    proxy_init_val: float | None = None,
    proxy_opt_val: float | None = None,
    proxy_opt_x: tuple | None = None,
    create_pair_pickles: bool = False,
) -> None:
    """Construct objective curves and (normalized) progress curves for a collection of experiments on a given problem.

    Parameters
    ----------
    experiments : list [``experiment_base.ProblemSolver``]
        Problem-solver pairs of different solvers on a common problem.
    n_postreps_init_opt : int
        Number of postreplications to take at initial x0 and optimal x*.
    crn_across_init_opt : bool, default=True
        True if CRN used for post-replications at solutions x0 and x*, otherwise False.
    proxy_init_val : float, optional
        Known objective function value of initial solution.
    proxy_opt_val : float, optional
        Proxy for or bound on optimal objective function value.
    proxy_opt_x : tuple, optional
        Proxy for optimal solution.
    create_pair_pickles : bool, default = False
        True if creating pickle files for each problem-solver pair, False otherwise.

    Raises
    ------
    TypeError
    Exception

    """
    # Type checking
    if not isinstance(experiments, list) or not all(
        isinstance(experiment, ProblemSolver) for experiment in experiments
    ):
        error_msg = "Experiments must be a list of ProblemSolver objects."
        raise TypeError(error_msg)
    if not isinstance(n_postreps_init_opt, int):
        error_msg = (
            "Number of postreplications at x0 and x* must be an integer."
        )
        raise TypeError(error_msg)
    if not isinstance(crn_across_init_opt, bool):
        error_msg = "CRN across x0 and x* must be a boolean."
        raise TypeError(error_msg)
    if not isinstance(proxy_init_val, (int, float, type(None))):
        error_msg = "Proxy initial value must be a float or None."
        raise TypeError(error_msg)
    if not isinstance(proxy_opt_val, (int, float, type(None))):
        error_msg = "Proxy optimal value must be a float or None."
        raise TypeError(error_msg)
    if not isinstance(proxy_opt_x, (tuple, type(None))):
        error_msg = "Proxy optimal solution must be a tuple or None."
        raise TypeError(error_msg)
    if not isinstance(create_pair_pickles, bool):
        error_msg = "Create pair pickles must be a boolean."
        raise TypeError(error_msg)

    # Check that all experiments have the same problem and same
    # post-experimental setup.
    ref_experiment = experiments[0]
    for experiment in experiments:
        # Check if problems are the same.
        if experiment.problem != ref_experiment.problem:
            error_msg = "At least two experiments have different problems."
            raise Exception(error_msg)
        # Check if experiments have common number of macroreps.
        if experiment.n_macroreps != ref_experiment.n_macroreps:
            error_msg = "At least two experiments have different numbers of macro-replications."
            raise Exception(error_msg)
        # Check if experiment has been post-replicated and with common number of postreps.
        if not experiment.has_run:
            error_msg = f"The experiment of {experiment.solver.name} on {experiment.problem.name} has not been run."
            raise Exception(error_msg)
        elif not experiment.has_postreplicated:
            error_msg = f"The experiment of {experiment.solver.name} on {experiment.problem.name} has not been post-replicated."
            raise Exception(error_msg)
        elif getattr(experiment, "n_postreps", None) != getattr(
            ref_experiment, "n_postreps", None
        ):
            error_msg = "At least two experiments have different numbers of post-replications.\nEstimation of optimal solution x* may be based on different numbers of post-replications."
            raise Exception(error_msg)
    print(f"Postnormalizing on Problem {ref_experiment.problem.name}.")
    # Take post-replications at common x0.
    # Create, initialize, and attach RNGs for model.
    #     Stream 0: reserved for post-replications.
    baseline_rngs = [
        MRG32k3a(s_ss_sss_index=[0, rng_index, 0])
        for rng_index in range(experiment.problem.model.n_rngs)
    ]
    x0 = ref_experiment.problem.factors["initial_solution"]
    if proxy_init_val is not None:
        x0_postreps = [proxy_init_val] * n_postreps_init_opt
    else:
        initial_soln = Solution(x0, ref_experiment.problem)
        initial_soln.attach_rngs(rng_list=baseline_rngs, copy=False)
        ref_experiment.problem.simulate(
            solution=initial_soln, num_macroreps=n_postreps_init_opt
        )
        x0_postreps = list(
            initial_soln.objectives[:n_postreps_init_opt][:, 0]
        )  # 0 <- assuming only one objective
    if crn_across_init_opt:
        # Reset each rng to start of its current substream.
        for rng in baseline_rngs:
            rng.reset_substream()
    # Determine (proxy for) optimal solution and/or (proxy for) its
    # objective function value. If deterministic (proxy for) f(x*),
    # create duplicate post-replicates to facilitate later bootstrapping.
    # If proxy for f(x*) is specified...
    print("Finding f(x*)...")
    if proxy_opt_val is not None:
        if proxy_opt_x is None:
            xstar = None
        else:
            xstar = (
                proxy_opt_x  # Assuming the provided x is optimal in this case.
            )
        print("\t...using provided proxy f(x*).")
        xstar_postreps = [proxy_opt_val] * n_postreps_init_opt
    # ...else if proxy for x* is specified...
    elif proxy_opt_x is not None:
        print("\t...using provided proxy x*.")
        xstar = proxy_opt_x
        # Take post-replications at xstar.
        opt_soln = Solution(xstar, ref_experiment.problem)
        opt_soln.attach_rngs(rng_list=baseline_rngs, copy=False)
        ref_experiment.problem.simulate(
            solution=opt_soln, num_macroreps=n_postreps_init_opt
        )
        xstar_postreps = list(
            opt_soln.objectives[:n_postreps_init_opt][:, 0]
        )  # 0 <- assuming only one objective
    # ...else if f(x*) is known...
    elif ref_experiment.problem.optimal_value is not None:
        print("\t...using coded f(x*).")
        xstar = None
        # NOTE: optimal_value is a tuple.
        # Currently hard-coded for single objective case, i.e., optimal_value[0].
        xstar_postreps = [
            ref_experiment.problem.optimal_value
        ] * n_postreps_init_opt
    # ...else if x* is known...
    elif ref_experiment.problem.optimal_solution is not None:
        print("\t...using coded x*.")
        xstar = ref_experiment.problem.optimal_solution
        # Take post-replications at xstar.
        opt_soln = Solution(xstar, ref_experiment.problem)
        opt_soln.attach_rngs(rng_list=baseline_rngs, copy=False)
        ref_experiment.problem.simulate(
            solution=opt_soln, num_macroreps=n_postreps_init_opt
        )
        xstar_postreps = list(
            opt_soln.objectives[:n_postreps_init_opt][:, 0]
        )  # 0 <- assuming only one objective
    # ...else determine x* empirically as estimated best solution
    # found by any solver on any macroreplication.
    else:
        print("\t...using best postreplicated solution as proxy for x*.")
        # TODO: Simplify this block of code.
        best_est_objectives = np.zeros(len(experiments))
        for experiment_idx in range(len(experiments)):
            experiment = experiments[experiment_idx]
            exp_best_est_objectives = np.zeros(experiment.n_macroreps)
            for mrep in range(experiment.n_macroreps):
                exp_best_est_objectives[mrep] = np.max(
                    experiment.problem.minmax[0]
                    * np.array(experiment.all_est_objectives[mrep])
                )
            best_est_objectives[experiment_idx] = np.max(
                exp_best_est_objectives
            )
        best_experiment_idx = np.argmax(best_est_objectives)
        best_experiment = experiments[best_experiment_idx]
        best_exp_best_est_objectives = np.zeros(experiment.n_macroreps)
        for mrep in range(best_experiment.n_macroreps):
            best_exp_best_est_objectives[mrep] = np.max(
                best_experiment.problem.minmax[0]
                * np.array(best_experiment.all_est_objectives[mrep])
            )
        best_mrep = np.argmax(best_exp_best_est_objectives)
        best_budget_idx = np.argmax(
            experiment.problem.minmax[0]
            * np.array(best_experiment.all_est_objectives[best_mrep])
        )
        xstar = best_experiment.all_recommended_xs[best_mrep][best_budget_idx]
        # Take post-replications at x*.
        opt_soln = Solution(xstar, ref_experiment.problem)
        opt_soln.attach_rngs(rng_list=baseline_rngs, copy=False)
        ref_experiment.problem.simulate(
            solution=opt_soln, num_macroreps=n_postreps_init_opt
        )
        xstar_postreps = list(
            opt_soln.objectives[:n_postreps_init_opt][:, 0]
        )  # 0 <- assuming only one objective
    # Compute signed initial optimality gap = f(x0) - f(x*).
    initial_obj_val = np.mean(x0_postreps)
    opt_obj_val = np.mean(xstar_postreps)
    initial_opt_gap = initial_obj_val - opt_obj_val
    # Store x0 and x* info and compute progress curves for each ProblemSolver.
    for experiment in experiments:
        # DOUBLE-CHECK FOR SHALLOW COPY ISSUES.
        experiment.n_postreps_init_opt = n_postreps_init_opt
        experiment.crn_across_init_opt = crn_across_init_opt
        experiment.x0 = x0
        experiment.x0_postreps = x0_postreps
        if xstar is not None:
            experiment.xstar = xstar
        experiment.xstar_postreps = xstar_postreps
        # Construct objective and progress curves.
        experiment.objective_curves = []
        experiment.progress_curves = []
        for mrep in range(experiment.n_macroreps):
            est_objectives = []
            # Substitute estimates at x0 and x* (based on N postreplicates)
            # with new estimates (based on L postreplicates).
            for budget in range(len(experiment.all_intermediate_budgets[mrep])):
                if experiment.all_recommended_xs[mrep][budget] == x0:
                    est_objectives.append(np.mean(x0_postreps))
                elif experiment.all_recommended_xs[mrep][budget] == xstar:
                    est_objectives.append(np.mean(xstar_postreps))
                else:
                    est_objectives.append(
                        experiment.all_est_objectives[mrep][budget]
                    )
            experiment.objective_curves.append(
                Curve(
                    x_vals=experiment.all_intermediate_budgets[mrep],
                    y_vals=est_objectives,
                )
            )
            # Normalize by initial optimality gap.
            norm_est_objectives = [
                (est_objective - opt_obj_val) / initial_opt_gap
                for est_objective in est_objectives
            ]
            frac_intermediate_budgets = [
                budget / experiment.problem.factors["budget"]
                for budget in experiment.all_intermediate_budgets[mrep]
            ]
            experiment.progress_curves.append(
                Curve(
                    x_vals=frac_intermediate_budgets, y_vals=norm_est_objectives
                )
            )

        experiment.has_postnormalized = True

        # Save ProblemSolver object to .pickle file if specified.
        if create_pair_pickles:
            file_name = experiment.file_name_path.split(EXPERIMENT_DIR)[
                -1
            ].split("\\")[-1]
            experiment.record_experiment_results(file_name=file_name)


def bootstrap_sample_all(
    experiments: list[list[ProblemSolver]],
    bootstrap_rng: MRG32k3a,
    normalize: bool = True,
) -> list[list[list[Curve]]]:
    """Generate bootstrap samples of estimated progress curves (normalized and unnormalized) from a set of experiments.

    Parameters
    ----------
    experiments : list [list [``experiment_base.ProblemSolver``]]
        Problem-solver pairs of different solvers and/or problems.
    bootstrap_rng : ``mrg32k3a.mrg32k3a.MRG32k3a``
        Random number generator to use for bootstrapping.
    normalize : bool, default=True
        True if progress curves are to be normalized w.r.t. optimality gaps,
        otherwise False.

    Returns
    -------
    list [list [list [``experiment_base.Curve``]]]
        Bootstrapped estimated objective curves or estimated progress curves
        of all solutions from all macroreplications.

    Raises
    ------
    TypeError

    """
    # Type checking
    if (
        not isinstance(experiments, list)
        or not all(
            isinstance(experiment_list, list) for experiment_list in experiments
        )
        or not all(
            [
                isinstance(experiment, ProblemSolver)
                for experiment in experiment_list
            ]
            for experiment_list in experiments
        )
    ):
        error_msg = (
            "Experiments must be a list of lists of ProblemSolver objects."
        )
        raise TypeError(error_msg)
    if not isinstance(bootstrap_rng, MRG32k3a):
        error_msg = "Bootstrap RNG must be an MRG32k3a object."
        raise TypeError(error_msg)
    if not isinstance(normalize, bool):
        error_msg = "Normalize must be a boolean."
        raise TypeError(error_msg)

    n_solvers = len(experiments)
    n_problems = len(experiments[0])
    bootstrap_curves = [
        [[] for _ in range(n_problems)] for _ in range(n_solvers)
    ]
    # Obtain a bootstrap sample from each experiment.
    for solver_idx in range(n_solvers):
        for problem_idx in range(n_problems):
            experiment = experiments[solver_idx][problem_idx]
            bootstrap_curves[solver_idx][problem_idx] = (
                experiment.bootstrap_sample(bootstrap_rng, normalize)
            )
            # Reset substream for next solver-problem pair.
            bootstrap_rng.reset_substream()
    # Advance substream of random number generator to prepare for next bootstrap sample.
    bootstrap_rng.advance_substream()
    return bootstrap_curves


def bootstrap_procedure(
    experiments: list[list[ProblemSolver]],
    n_bootstraps: int,
    conf_level: float,
    plot_type: Literal[
        "mean",
        "quantile",
        "area_mean",
        "area_std_dev",
        "solve_time_quantile",
        "solve_time_cdf",
        "cdf_solvability",
        "quantile_solvability",
        "diff_cdf_solvability",
        "diff_quantile_solvability",
    ],
    beta: float | None = None,
    solve_tol: float | None = None,
    estimator: float | Curve | None = None,
    normalize: bool = True,
) -> tuple[float, float] | tuple[Curve, Curve]:
    """Obtain bootstrap sample and compute confidence intervals.

    Parameters
    ----------
    experiments : list [list [``experiment_base.ProblemSolver``]]
        Problem-solver pairs of different solvers and/or problems.
    n_bootstraps : int
        Number of times to generate a bootstrap sample of estimated progress curves.
    conf_level : float
        Confidence level for confidence intervals, i.e., 1-gamma; in (0, 1).
    plot_type : str
            "mean" : estimated mean progress curve;

            "quantile" : estimated beta quantile progress curve;

            "area_mean" : mean of area under progress curve;

            "area_std_dev" : standard deviation of area under progress curve;

            "solve_time_quantile" : beta quantile of solve time;

            "solve_time_cdf" : cdf of solve time;

            "cdf_solvability" : cdf solvability profile;

            "quantile_solvability" : quantile solvability profile;

            "diff_cdf_solvability" : difference of cdf solvability profiles;

            "diff_quantile_solvability" : difference of quantile solvability profiles.
    beta : float, optional
        Quantile to plot, e.g., beta quantile; in (0, 1).
    solve_tol : float, optional
        Relative optimality gap definining when a problem is solved; in (0, 1].
    estimator : float or ``experiment_base.Curve``, optional
        Main estimator, e.g., mean convergence curve from an experiment.
    normalize : bool, default=True
        True if progress curves are to be normalized w.r.t. optimality gaps, otherwise False.

    Returns
    -------
    float | ``experiment_base.Curve``
        Lower bound of bootstrap CI, as a float or curve.
    float | ``experiment_base.Curve``]
        Upper bound of bootstrap CI, as a float or curve.

    Raises
    ------
    TypeError
    ValueError

    """
    # Type checking
    if (
        not isinstance(experiments, list)
        or not all(
            isinstance(experiment_list, list) for experiment_list in experiments
        )
        or not all(
            [
                isinstance(experiment, ProblemSolver)
                for experiment in experiment_list
            ]
            for experiment_list in experiments
        )
    ):
        error_msg = (
            "Experiments must be a list of lists of ProblemSolver objects."
        )
        raise TypeError(error_msg)
    if not isinstance(n_bootstraps, int):
        error_msg = "Number of bootstraps must be an integer."
        raise TypeError(error_msg)
    if not isinstance(conf_level, (int, float)):
        error_msg = "Confidence level must be a float."
        raise TypeError(error_msg)
    if not isinstance(plot_type, str):
        error_msg = "Plot type must be a string."
        raise TypeError(error_msg)
    if not isinstance(beta, (int, float, type(None))):
        error_msg = "Beta quantile must be a float or None."
        raise TypeError(error_msg)
    if not isinstance(solve_tol, (int, float, type(None))):
        error_msg = "Solve tolerance must be a float or None."
        raise TypeError(error_msg)
    if not isinstance(estimator, (int, float, Curve, type(None))):
        error_msg = "Estimator must be a float, Curve, or None."
        raise TypeError(error_msg)
    if not isinstance(normalize, bool):
        error_msg = "Normalize must be a boolean."
        raise TypeError(error_msg)
    # Value checking
    if n_bootstraps < 1:
        error_msg = "Number of bootstraps must be a positive integer."
        raise ValueError(error_msg)
    if not 0 < conf_level < 1:
        error_msg = "Confidence level must be in (0, 1)."
        raise ValueError(error_msg)
    if plot_type not in [
        "mean",
        "quantile",
        "area_mean",
        "area_std_dev",
        "solve_time_quantile",
        "solve_time_cdf",
        "cdf_solvability",
        "quantile_solvability",
        "diff_cdf_solvability",
        "diff_quantile_solvability",
    ]:
        error_msg = "Plot type must be a valid string."
        raise ValueError(error_msg)
    if beta is not None and not 0 < beta < 1:
        error_msg = "Beta quantile must be in (0, 1)."
        raise ValueError(error_msg)
    if solve_tol is not None and not 0 < solve_tol <= 1:
        error_msg = "Solve tolerance must be in (0, 1]."
        raise ValueError(error_msg)

    # Create random number generator for bootstrap sampling.
    # Stream 1 dedicated for bootstrapping.
    bootstrap_rng = MRG32k3a(s_ss_sss_index=[1, 0, 0])
    # Obtain n_bootstrap replications.
    bootstrap_replications = []
    for _ in range(n_bootstraps):
        # Generate bootstrap sample of estimated objective/progress curves.
        bootstrap_curves = bootstrap_sample_all(
            experiments, bootstrap_rng=bootstrap_rng, normalize=normalize
        )
        # Apply the functional of the bootstrap sample.
        bootstrap_replications.append(
            functional_of_curves(
                bootstrap_curves, plot_type, beta=beta, solve_tol=solve_tol
            )
        )
    # Distinguish cases where functional returns a scalar vs a curve.
    if plot_type in ["area_mean", "area_std_dev", "solve_time_quantile"]:
        if estimator is None:
            error_msg = "Estimator must be provided for functional that returns a scalar."
            raise ValueError(error_msg)
        if isinstance(estimator, Curve):
            error_msg = "Estimator must be a scalar for functional that returns a scalar."
            raise ValueError(error_msg)
        # Functional returns a scalar.
        computed_bootstrap = compute_bootstrap_conf_int(
            bootstrap_replications,
            conf_level=conf_level,
            bias_correction=True,
            overall_estimator=estimator,
        )
        # Get the first and second float from the computed bootstrap.
        # Assuming the value we want is in the first index of both lists.
        float_1 = computed_bootstrap[0][0][0]
        float_2 = computed_bootstrap[1][0][0]
        return float_1, float_2
    else:
        # Functional returns a curve.
        unique_budget_list = list(
            np.unique(
                [
                    budget
                    for curve in bootstrap_replications
                    for budget in curve.x_vals
                ]
            )
        )
        bs_conf_int_lower_bound_list = []
        bs_conf_int_upper_bound_list = []
        for budget in unique_budget_list:
            bootstrap_subreplications = [
                curve.lookup(budget) for curve in bootstrap_replications
            ]
            if estimator is None:
                error_msg = "Estimator must be provided for functional that returns a curve."
                raise ValueError(error_msg)
            if isinstance(estimator, (int, float)):
                error_msg = "Estimator must be a Curve object for functional that returns a curve."
                raise ValueError(error_msg)
            sub_estimator = estimator.lookup(budget)
            bs_conf_int_lower_bound, bs_conf_int_upper_bound = (
                compute_bootstrap_conf_int(
                    bootstrap_subreplications,
                    conf_level=conf_level,
                    bias_correction=True,
                    overall_estimator=sub_estimator,
                )
            )
            bs_conf_int_lower_bound_list.append(bs_conf_int_lower_bound)
            bs_conf_int_upper_bound_list.append(bs_conf_int_upper_bound)
        bs_conf_int_lower_bounds = Curve(
            x_vals=unique_budget_list, y_vals=bs_conf_int_lower_bound_list
        )
        bs_conf_int_upper_bounds = Curve(
            x_vals=unique_budget_list, y_vals=bs_conf_int_upper_bound_list
        )
        return bs_conf_int_lower_bounds, bs_conf_int_upper_bounds


def functional_of_curves(
    bootstrap_curves: list[list[list[Curve]]],
    plot_type: Literal[
        "mean",
        "quantile",
        "area_mean",
        "area_std_dev",
        "solve_time_quantile",
        "solve_time_cdf",
        "cdf_solvability",
        "quantile_solvability",
        "diff_cdf_solvability",
        "diff_quantile_solvability",
    ],
    beta: float | None = 0.5,
    solve_tol: float | None = 0.1,
) -> float | Curve:
    """Compute a functional of the bootstrapped objective/progress curves.

    Parameters
    ----------
    bootstrap_curves : list [list [list [``experiment_base.Curve``]]]
        Bootstrapped estimated objective curves or estimated progress curves
        of all solutions from all macroreplications.
    plot_type : str
        String indicating which type of plot to produce:
            "mean" : estimated mean progress curve;

            "quantile" : estimated beta quantile progress curve;

            "area_mean" : mean of area under progress curve;

            "area_std_dev" : standard deviation of area under progress curve;

            "solve_time_quantile" : beta quantile of solve time;

            "solve_time_cdf" : cdf of solve time;

            "cdf_solvability" : cdf solvability profile;

            "quantile_solvability" : quantile solvability profile;

            "diff_cdf_solvability" : difference of cdf solvability profiles;

            "diff_quantile_solvability" : difference of quantile solvability profiles;
    beta : float, default=0.5
        Quantile to plot, e.g., beta quantile; in (0, 1).
    solve_tol : float, default=0.1
        Relative optimality gap definining when a problem is solved; in (0, 1].

    Returns
    -------
    "Curve" | float
        Functional of bootstrapped curves, e.g, mean progress curves,
        mean area under progress curve, quantile of crossing time, etc.

    Raises
    ------
    TypeError
    ValueError

    """
    # Set default arguments
    if beta is None:
        beta = 0.5
    if solve_tol is None:
        solve_tol = 0.1
    # Type checking
    if (
        not isinstance(bootstrap_curves, list)
        or not all(
            isinstance(experiment_list_list, list)
            for experiment_list_list in bootstrap_curves
        )
        or not all(
            [isinstance(curve_list, list) for curve_list in curve_list_list]
            for curve_list_list in bootstrap_curves
        )
        or not all(
            [
                [isinstance(curve, Curve) for curve in curve_list]
                for curve_list in curve_list_list
            ]
            for curve_list_list in bootstrap_curves
        )
    ):
        error_msg = "Bootstrap curves must be a list of lists of lists of Curve objects."
        raise TypeError(error_msg)
    if not isinstance(plot_type, str):
        error_msg = "Plot type must be a string."
        raise TypeError(error_msg)
    if not isinstance(beta, (int, float, type(None))):
        error_msg = "Beta quantile must be a float."
        raise TypeError(error_msg)
    if not isinstance(solve_tol, (int, float, type(None))):
        error_msg = "Solve tolerance must be a float."
        raise TypeError(error_msg)
    # Value checking
    if plot_type not in [
        "mean",
        "quantile",
        "area_mean",
        "area_std_dev",
        "solve_time_quantile",
        "solve_time_cdf",
        "cdf_solvability",
        "quantile_solvability",
        "diff_cdf_solvability",
        "diff_quantile_solvability",
    ]:
        error_msg = f"Plot type '{plot_type}' is not valid."
        raise ValueError(error_msg)
    if not 0 < beta < 1:
        error_msg = "Beta quantile must be in (0, 1)."
        raise ValueError(error_msg)
    if not 0 < solve_tol <= 1:
        error_msg = "Solve tolerance must be in (0, 1]."
        raise ValueError(error_msg)

    if plot_type == "mean":
        # Single experiment --> returns a curve.
        return mean_of_curves(bootstrap_curves[0][0])
    elif plot_type == "quantile":
        # Single experiment --> returns a curve.
        return quantile_of_curves(bootstrap_curves[0][0], beta=beta)
    elif plot_type == "area_mean":
        # Single experiment --> returns a scalar.
        area_mean = np.mean(
            [
                curve.compute_area_under_curve()
                for curve in bootstrap_curves[0][0]
            ]
        )
        return float(area_mean)
    elif plot_type == "area_std_dev":
        # Single experiment --> returns a scalar.
        area_std_dev = np.std(
            [
                curve.compute_area_under_curve()
                for curve in bootstrap_curves[0][0]
            ],
            ddof=1,
        )
        return float(area_std_dev)
    elif plot_type == "solve_time_quantile":
        # Single experiment --> returns a scalar
        solve_time_quantile = np.quantile(
            [
                curve.compute_crossing_time(threshold=solve_tol)
                for curve in bootstrap_curves[0][0]
            ],
            q=beta,
        )
        return float(solve_time_quantile)
    elif plot_type == "solve_time_cdf":
        # Single experiment --> returns a curve.
        return cdf_of_curves_crossing_times(
            bootstrap_curves[0][0], threshold=solve_tol
        )
    elif plot_type == "cdf_solvability":
        # One solver, multiple problems --> returns a curve.
        return mean_of_curves(
            [
                cdf_of_curves_crossing_times(
                    curves=progress_curves, threshold=solve_tol
                )
                for progress_curves in bootstrap_curves[0]
            ]
        )
    elif plot_type == "quantile_solvability":
        # One solver, multiple problems --> returns a curve.
        return mean_of_curves(
            [
                quantile_cross_jump(
                    curves=progress_curves, threshold=solve_tol, beta=beta
                )
                for progress_curves in bootstrap_curves[0]
            ]
        )
    elif plot_type == "diff_cdf_solvability":
        # Two solvers, multiple problems --> returns a curve.
        solvability_profile_1 = mean_of_curves(
            [
                cdf_of_curves_crossing_times(
                    curves=progress_curves, threshold=solve_tol
                )
                for progress_curves in bootstrap_curves[0]
            ]
        )
        solvability_profile_2 = mean_of_curves(
            [
                cdf_of_curves_crossing_times(
                    curves=progress_curves, threshold=solve_tol
                )
                for progress_curves in bootstrap_curves[1]
            ]
        )
        return difference_of_curves(
            solvability_profile_1, solvability_profile_2
        )
    elif plot_type == "diff_quantile_solvability":
        # Two solvers, multiple problems --> returns a curve.
        solvability_profile_1 = mean_of_curves(
            [
                quantile_cross_jump(
                    curves=progress_curves, threshold=solve_tol, beta=beta
                )
                for progress_curves in bootstrap_curves[0]
            ]
        )
        solvability_profile_2 = mean_of_curves(
            [
                quantile_cross_jump(
                    curves=progress_curves, threshold=solve_tol, beta=beta
                )
                for progress_curves in bootstrap_curves[1]
            ]
        )
        return difference_of_curves(
            solvability_profile_1, solvability_profile_2
        )
    else:
        error_msg = "'{plot_type}' is not implemented."
        raise NotImplementedError(error_msg)


# TODO: double check observations type and return type
def compute_bootstrap_conf_int(
    observations: list[float | int],
    conf_level: float,
    bias_correction: bool = True,
    overall_estimator: float | None = None,
) -> tuple[np.ndarray, np.ndarray]:
    """Construct a bootstrap confidence interval for an estimator.

    Parameters
    ----------
    observations : list[float | int]
        Estimators from all bootstrap instances.
    conf_level : float
        Confidence level for confidence intervals, i.e., 1-gamma; in (0, 1).
    bias_correction : bool, default=True
        True if bias-corrected bootstrap CIs (via percentile method) are to be used,
        otherwise False.
    overall_estimator : float, optional
        Estimator to compute bootstrap confidence interval of;
        required for bias corrected CI.

    Returns
    -------
    ndarray[float]
        Lower bound of bootstrap CI.
    ndarray[float]
        Upper bound of bootstrap CI.

    Raises
    ------
    TypeError
    ValueError

    """
    # Type checking
    if not isinstance(observations, list):
        error_msg = "Observations must be a list."
        raise TypeError(error_msg)
    if not isinstance(conf_level, (int, float)):
        error_msg = "Confidence level must be a float."
        raise TypeError(error_msg)
    if not isinstance(bias_correction, bool):
        error_msg = "Bias correction must be a boolean."
        raise TypeError(error_msg)
    if not isinstance(overall_estimator, (int, float, type(None))):
        error_msg = "Overall estimator must be a float or None."
        raise TypeError(error_msg)
    # Value checking
    if not 0 < conf_level < 1:
        error_msg = "Confidence level must be in (0, 1)."
        raise ValueError(error_msg)
    if bias_correction and overall_estimator is None:
        error_msg = "Overall estimator must be provided for bias correction."
        raise ValueError(error_msg)

    # Compute bootstrapping confidence interval via percentile method.
    # See Efron (1981) "Nonparameteric Standard Errors and Confidence Intervals."
    if bias_correction:
        if overall_estimator is None:
            error_msg = (
                "Overall estimator must be provided for bias correction."
            )
            raise ValueError(error_msg)
        # For biased-corrected CIs, see equation (4.4) on page 146.
        z0 = norm.ppf(
            np.mean([obs < overall_estimator for obs in observations])
        )
        zconflvl = norm.ppf(conf_level)
        q_lower = norm.cdf(2 * z0 - zconflvl)
        q_upper = norm.cdf(2 * z0 + zconflvl)
    else:
        # For uncorrected CIs, see equation (4.3) on page 146.
        q_lower = (1 - conf_level) / 2
        q_upper = 1 - (1 - conf_level) / 2
    bs_conf_int_lower_bound = np.quantile(observations, q=q_lower)
    bs_conf_int_upper_bound = np.quantile(observations, q=q_upper)
    return bs_conf_int_lower_bound, bs_conf_int_upper_bound


def plot_bootstrap_conf_ints(
    bs_conf_int_lower_bounds: Curve,
    bs_conf_int_upper_bounds: Curve,
    color_str: str = "C0",
) -> None:
    """Plot bootstrap confidence intervals.

    Parameters
    ----------
    bs_conf_int_lower_bounds : ``experiment_base.Curve``
        Lower bounds of bootstrap CIs, as curves.
    bs_conf_int_upper_bounds : ``experiment_base.Curve``
        Upper bounds of bootstrap CIs, as curves.
    color_str : str, default="C0"
        String indicating line color, e.g., "C0", "C1", etc.

    Raises
    ------
    TypeError

    """
    # Type checking
    if not isinstance(bs_conf_int_lower_bounds, Curve):
        error_msg = "Lower bounds must be a Curve object."
        raise TypeError(error_msg)
    if not isinstance(bs_conf_int_upper_bounds, Curve):
        error_msg = "Upper bounds must be a Curve object."
        raise TypeError(error_msg)
    if not isinstance(color_str, str):
        error_msg = "Color string must be a string."
        raise TypeError(error_msg)

    bs_conf_int_lower_bounds.plot(color_str=color_str, curve_type="conf_bound")
    bs_conf_int_upper_bounds.plot(color_str=color_str, curve_type="conf_bound")
    # Shade space between curves.
    # Convert to full curves to get piecewise-constant shaded areas.
    plt.fill_between(
        x=bs_conf_int_lower_bounds.curve_to_full_curve().x_vals,
        y1=bs_conf_int_lower_bounds.curve_to_full_curve().y_vals,
        y2=bs_conf_int_upper_bounds.curve_to_full_curve().y_vals,
        color=color_str,
        alpha=0.2,
    )


def report_max_halfwidth(
    curve_pairs: list[list[Curve]],
    normalize: bool,
    conf_level: float,
    difference: bool = False,
) -> None:
    """Compute and print caption for max halfwidth of one or more bootstrap CI curves.

    Parameters
    ----------
    curve_pairs : list [list [``experiment_base.Curve``]]
        List of paired bootstrap CI curves.
    normalize : bool
        True if progress curves are to be normalized w.r.t. optimality gaps,
        otherwise False.
    conf_level : float
        Confidence level for confidence intervals, i.e., 1-gamma; in (0, 1).
    difference : bool
        True if the plot is for difference profiles, otherwise False.

    Raises
    ------
    TypeError
    ValueError

    """
    # Type checking
    if (
        not isinstance(curve_pairs, list)
        or not all([isinstance(curve_pair, list) for curve_pair in curve_pairs])
        or not all(
            [isinstance(curve, Curve) for curve in curve_pair]
            for curve_pair in curve_pairs
        )
    ):
        error_msg = "Curve pairs must be a list of lists of Curve objects."
        raise TypeError(error_msg)
    if not isinstance(normalize, bool):
        error_msg = "Normalize must be a boolean."
        raise TypeError(error_msg)
    if not isinstance(conf_level, (int, float)):
        error_msg = "Confidence level must be a float."
        raise TypeError(error_msg)
    if not isinstance(difference, bool):
        error_msg = "Difference must be a boolean."
        raise TypeError(error_msg)
    # Value checking
    if not 0 < conf_level < 1:
        error_msg = "Confidence level must be in (0, 1)."
        raise ValueError(error_msg)

    # Compute max halfwidth of bootstrap confidence intervals.
    min_lower_bound = np.inf
    max_upper_bound = -np.inf
    max_halfwidths = []
    for curve_pair in curve_pairs:
        min_lower_bound = min(min_lower_bound, min(curve_pair[0].y_vals))
        max_upper_bound = max(max_upper_bound, max(curve_pair[1].y_vals))
        max_halfwidths.append(
            0.5 * max_difference_of_curves(curve_pair[1], curve_pair[0])
        )
    max_halfwidth = max(max_halfwidths)
    # Print caption about max halfwidth.
    if normalize:
        if difference:
            xloc = 0.05
            yloc = -1.35
        else:
            xloc = 0.05
            yloc = -0.35
    else:
        # xloc = 0.05 * budget of the problem
        xloc = 0.05 * curve_pairs[0][0].x_vals[-1]
        yloc = min_lower_bound - 0.25 * (max_upper_bound - min_lower_bound)
    txt = f"The max halfwidth of the bootstrap {round(conf_level * 100)}% CIs is {round(max_halfwidth, 2)}."
    plt.text(x=xloc, y=yloc, s=txt)


def check_common_problem_and_reference(
    experiments: list[ProblemSolver],
) -> None:
    """Check if a collection of experiments have the same problem, x0, and x*.

    Parameters
    ----------
    experiments : list [``experiment_base.ProblemSolver``]
        Problem-solver pairs of different solvers on a common problem.

    Raises
    ------
    TypeError
    ValueError
        If at least two experiments have different problem instances, starting solutions, or optimal solutions.

    """
    # Type checking
    if not isinstance(experiments, list) or not all(
        [isinstance(experiment, ProblemSolver) for experiment in experiments]
    ):
        error_msg = "Experiments must be a list of ProblemSolver objects."
        raise TypeError(error_msg)

    problem_list = [experiment.problem for experiment in experiments]
    if len(set(problem_list)) != 1:
        raise ValueError(
            "At least two experiments have different problem instances."
        )
    x0_list = [experiment.x0 for experiment in experiments]
    if len(set(x0_list)) != 1:
        raise ValueError(
            "At least two experiments have different starting solutions."
        )
    xstar_list = [experiment.xstar for experiment in experiments]
    if len(set(xstar_list)) != 1:
        raise ValueError(
            "At least two experiments have different optimal solutions."
        )
    return


def plot_progress_curves(
    experiments: list[ProblemSolver],
    plot_type: Literal["all", "mean", "quantile"],
    beta: float = 0.50,
    normalize: bool = True,
    all_in_one: bool = True,
    n_bootstraps: int = 100,
    conf_level: float = 0.95,
    plot_conf_ints: bool = True,
    print_max_hw: bool = True,
    plot_title: str | None = None,
    legend_loc: str = "best",
    ext: str = ".png",
    save_as_pickle: bool = False,
    solver_set_name: str = "SOLVER_SET",
) -> list[str | os.PathLike]:
    """Plot individual or aggregate progress curves for one or more solvers on a single problem.

    Parameters
    ----------
    experiments : list [``experiment_base.ProblemSolver``]
        Problem-solver pairs of different solvers on a common problem.
    plot_type : str
        String indicating which type of plot to produce:
            "all" : all estimated progress curves
            "mean" : estimated mean progress curve
            "quantile" : estimated beta quantile progress curve.
    beta : float, default=0.50
        Quantile to plot, e.g., beta quantile; in (0, 1).
    normalize : bool, default=True
        True if progress curves are to be normalized w.r.t. optimality gaps,
        otherwise False.
    all_in_one : bool, default=True
        True if curves are to be plotted together, otherwise False.
    n_bootstraps : int, default = 100
        Number of bootstrap samples.
    conf_level : float, default = 0.95
        Confidence level for confidence intervals, i.e., 1-gamma; in (0, 1).
    plot_conf_ints : bool, default=True
        True if bootstrapping confidence intervals are to be plotted, otherwise False.
    print_max_hw : bool, default=True
        True if caption with max half-width is to be printed, otherwise False.
    plot_title : str, opt
        Optional title to override the one that is autmatically generated, only applies if all_in_one is True.
    legend_loc : str, default="best"
        specificies location of legend
    ext: str, default = '.png'
        Extension to add to image file path to change file type
    save_as_pickle: bool, default = False
        True if plot should be saved to pickle file, False otherwise.
    solver_set_name: str, default = "SOLVER_SET"
        Use to change name of solver groups for plot titles.

    Returns
    -------
    file_list : list [str]
        List compiling path names for plots produced.

    Raises
    ------
    TypeError
    ValueError

    """
    # Type checking
    if not isinstance(experiments, list) or not all(
        [isinstance(experiment, ProblemSolver) for experiment in experiments]
    ):
        error_msg = "Experiments must be a list of ProblemSolver objects."
        raise TypeError(error_msg)
    if not isinstance(plot_type, str):
        error_msg = "Plot type must be a string."
        raise TypeError(error_msg)
    if not isinstance(beta, (int, float)):
        error_msg = "Beta quantile must be a float."
        raise TypeError(error_msg)
    if not isinstance(normalize, bool):
        error_msg = "Normalize must be a boolean."
        raise TypeError(error_msg)
    if not isinstance(all_in_one, bool):
        error_msg = "All in one must be a boolean."
        raise TypeError(error_msg)
    if not isinstance(n_bootstraps, int):
        error_msg = "Number of bootstraps must be an integer."
        raise TypeError(error_msg)
    if not isinstance(conf_level, (int, float)):
        error_msg = "Confidence level must be a float."
        raise TypeError(error_msg)
    if not isinstance(plot_conf_ints, bool):
        error_msg = "Plot confidence intervals must be a boolean."
        raise TypeError(error_msg)
    if not isinstance(print_max_hw, bool):
        error_msg = "Print max halfwidth must be a boolean."
        raise TypeError(error_msg)
    if not isinstance(plot_title, (str, type(None))):
        error_msg = "Plot title must be a string or None."
        raise TypeError(error_msg)
    if not isinstance(legend_loc, str):
        error_msg = "Legend location must be a string."
        raise TypeError(error_msg)
    if not isinstance(ext, str):
        error_msg = "Extension must be a string."
        raise TypeError(error_msg)
    if not isinstance(save_as_pickle, bool):
        error_msg = "Save as pickle must be a boolean."
        raise TypeError(error_msg)
    if not isinstance(solver_set_name, str):
        error_msg = "Solver set name must be a string."
        raise TypeError(error_msg)
    # Value checking
    if plot_type not in ["all", "mean", "quantile"]:
        error_msg = f"Plot type '{plot_type}' is not valid."
        raise ValueError(error_msg)
    if not 0 < beta < 1:
        error_msg = "Beta quantile must be in (0, 1)."
        raise ValueError(error_msg)
    if n_bootstraps < 1:
        error_msg = "Number of bootstraps must be a positive integer."
        raise ValueError(error_msg)
    if not 0 < conf_level < 1:
        error_msg = "Confidence level must be in (0, 1)."
        raise ValueError(error_msg)

    # Check if problems are the same with the same x0 and x*.
    check_common_problem_and_reference(experiments)
    file_list = []
    # Set up plot.
    n_experiments = len(experiments)
    if all_in_one:
        ref_experiment = experiments[0]
        setup_plot(
            plot_type=plot_type,
            solver_name=solver_set_name,
            problem_name=ref_experiment.problem.name,
            normalize=normalize,
            budget=ref_experiment.problem.factors["budget"],
            beta=beta,
            plot_title=plot_title,
        )
        solver_curve_handles = []
        if print_max_hw:
            curve_pairs = []
        for exp_idx in range(n_experiments):
            experiment = experiments[exp_idx]
            color_str = "C" + str(exp_idx)
            if plot_type == "all":
                # Plot all estimated progress curves.
                if normalize:
                    handle = experiment.progress_curves[0].plot(
                        color_str=color_str
                    )
                    for curve in experiment.progress_curves[1:]:
                        curve.plot(color_str=color_str)
                else:
                    handle = experiment.objective_curves[0].plot(
                        color_str=color_str
                    )
                    for curve in experiment.objective_curves[1:]:
                        curve.plot(color_str=color_str)
            elif plot_type == "mean":
                # Plot estimated mean progress curve.
                if normalize:
                    estimator = mean_of_curves(experiment.progress_curves)
                else:
                    estimator = mean_of_curves(experiment.objective_curves)
                handle = estimator.plot(color_str=color_str)
            else:  # Must be quantile.
                # Plot estimated beta-quantile progress curve.
                if normalize:
                    estimator = quantile_of_curves(
                        experiment.progress_curves, beta
                    )
                else:
                    estimator = quantile_of_curves(
                        experiment.objective_curves, beta
                    )
                handle = estimator.plot(color_str=color_str)
            solver_curve_handles.append(handle)
            if (plot_conf_ints or print_max_hw) and plot_type != "all":
                # Note: "experiments" needs to be a list of list of ProblemSolver objects.
                bs_conf_int_lb_curve, bs_conf_int_ub_curve = (
                    bootstrap_procedure(
                        experiments=[[experiment]],
                        n_bootstraps=n_bootstraps,
                        conf_level=conf_level,
                        plot_type=plot_type,
                        beta=beta,
                        estimator=estimator,
                        normalize=normalize,
                    )
                )
                if plot_conf_ints:
                    if isinstance(
                        bs_conf_int_lb_curve, (int, float)
                    ) or isinstance(bs_conf_int_ub_curve, (int, float)):
                        error_msg = "Bootstrap confidence intervals are not available for scalar estimators."
                        raise ValueError(error_msg)
                    plot_bootstrap_conf_ints(
                        bs_conf_int_lb_curve,
                        bs_conf_int_ub_curve,
                        color_str=color_str,
                    )
                if print_max_hw:
                    curve_pairs.append(
                        [bs_conf_int_lb_curve, bs_conf_int_ub_curve]
                    )
        plt.legend(
            handles=solver_curve_handles,
            labels=[experiment.solver.name for experiment in experiments],
            loc=legend_loc,
        )
        if print_max_hw and plot_type != "all":
            report_max_halfwidth(
                curve_pairs=curve_pairs,
                normalize=normalize,
                conf_level=conf_level,
            )
        file_list.append(
            save_plot(
                solver_name=solver_set_name,
                problem_name=ref_experiment.problem.name,
                plot_type=plot_type,
                normalize=normalize,
                extra=beta,
                plot_title=plot_title,
                ext=ext,
                save_as_pickle=save_as_pickle,
            )
        )
    else:  # Plot separately.
        for experiment in experiments:
            setup_plot(
                plot_type=plot_type,
                solver_name=experiment.solver.name,
                problem_name=experiment.problem.name,
                normalize=normalize,
                budget=experiment.problem.factors["budget"],
                beta=beta,
            )
            if plot_type == "all":
                # Plot all estimated progress curves.
                if normalize:
                    for curve in experiment.progress_curves:
                        curve.plot()
                else:
                    for curve in experiment.objective_curves:
                        curve.plot()
            elif plot_type == "mean":
                # Plot estimated mean progress curve.
                if normalize:
                    estimator = mean_of_curves(experiment.progress_curves)
                else:
                    estimator = mean_of_curves(experiment.objective_curves)
                estimator.plot()
            else:  # Must be quantile.
                # Plot estimated beta-quantile progress curve.
                if normalize:
                    estimator = quantile_of_curves(
                        experiment.progress_curves, beta
                    )
                else:
                    estimator = quantile_of_curves(
                        experiment.objective_curves, beta
                    )
                estimator.plot()
            if (plot_conf_ints or print_max_hw) and plot_type != "all":
                # Note: "experiments" needs to be a list of list of ProblemSolvers.
                bs_conf_int_lb_curve, bs_conf_int_ub_curve = (
                    bootstrap_procedure(
                        experiments=[[experiment]],
                        n_bootstraps=n_bootstraps,
                        conf_level=conf_level,
                        plot_type=plot_type,
                        beta=beta,
                        estimator=estimator,
                        normalize=normalize,
                    )
                )
                if plot_conf_ints:
                    if isinstance(
                        bs_conf_int_lb_curve, (int, float)
                    ) or isinstance(bs_conf_int_ub_curve, (int, float)):
                        error_msg = "Bootstrap confidence intervals are not available for scalar estimators."
                        raise ValueError(error_msg)
                    plot_bootstrap_conf_ints(
                        bs_conf_int_lb_curve, bs_conf_int_ub_curve
                    )
                if print_max_hw:
                    if isinstance(
                        bs_conf_int_lb_curve, (int, float)
                    ) or isinstance(bs_conf_int_ub_curve, (int, float)):
                        error_msg = "Max halfwidth is not available for scalar estimators."
                        raise ValueError(error_msg)
                    report_max_halfwidth(
                        curve_pairs=[
                            [bs_conf_int_lb_curve, bs_conf_int_ub_curve]
                        ],
                        normalize=normalize,
                        conf_level=conf_level,
                    )
            file_list.append(
                save_plot(
                    solver_name=experiment.solver.name,
                    problem_name=experiment.problem.name,
                    plot_type=plot_type,
                    normalize=normalize,
                    extra=beta,
                    ext=ext,
                    save_as_pickle=save_as_pickle,
                )
            )
    return file_list


def plot_solvability_cdfs(
    experiments: list[ProblemSolver],
    solve_tol: float = 0.1,
    all_in_one: bool = True,
    n_bootstraps: int = 100,
    conf_level: float = 0.95,
    plot_conf_ints: bool = True,
    print_max_hw: bool = True,
    plot_title: str | None = None,
    legend_loc: str = "best",
    ext: str = ".png",
    save_as_pickle: bool = False,
    solver_set_name: str = "SOLVER_SET",
) -> list[str | os.PathLike]:
    """Plot the solvability cdf for one or more solvers on a single problem.

    Parameters
    ----------
    experiments : list [``experiment_base.ProblemSolver``]
        Problem-solver pairs of different solvers on a common problem.
    solve_tol : float, default=0.1
        Relative optimality gap definining when a problem is solved; in (0, 1].
    all_in_one : bool, default=True
        True if curves are to be plotted together, otherwise False.
    n_bootstraps : int, default=100
        Number of bootstrap samples.
    conf_level : float, default=0.95
        Confidence level for confidence intervals, i.e., 1-gamma; in (0, 1).
    plot_conf_ints : bool, default=True
        True if bootstrapping confidence intervals are to be plotted, otherwise False.
    print_max_hw : bool, default=True
        True if caption with max half-width is to be printed, otherwise False.
    plot_title : str, opt
        Optional title to override the one that is autmatically generated, only applies if all_in_one is True.
    legend_loc : str, default="best"
        specificies location of legend
    ext: str, default = '.png'
        Extension to add to image file path to change file type
    save_as_pickle: bool, default = False
        True if plot should be saved to pickle file, False otherwise.
    solver_set_name: str, default = "SOLVER_SET"
        Use to change name of solver groups for plot titles.

    Returns
    -------
    file_list : list [str | os.PathLike]
        List compiling path names for plots produced.

    Raises
    ------
    TypeError
    ValueError

    """
    # Type checking
    if not isinstance(experiments, list) or not all(
        [isinstance(experiment, ProblemSolver) for experiment in experiments]
    ):
        error_msg = "Experiments must be a list of ProblemSolver objects."
        raise TypeError(error_msg)
    if not isinstance(solve_tol, (int, float)):
        error_msg = "Solve tolerance must be a float."
        raise TypeError(error_msg)
    if not isinstance(all_in_one, bool):
        error_msg = "All in one must be a boolean."
        raise TypeError(error_msg)
    if not isinstance(n_bootstraps, int):
        error_msg = "Number of bootstraps must be an integer."
        raise TypeError(error_msg)
    if not isinstance(conf_level, (int, float)):
        error_msg = "Confidence level must be a float."
        raise TypeError(error_msg)
    if not isinstance(plot_conf_ints, bool):
        error_msg = "Plot confidence intervals must be a boolean."
        raise TypeError(error_msg)
    if not isinstance(print_max_hw, bool):
        error_msg = "Print max halfwidth must be a boolean."
        raise TypeError(error_msg)
    if not isinstance(plot_title, (str, type(None))):
        error_msg = "Plot title must be a string or None."
        raise TypeError(error_msg)
    if not isinstance(legend_loc, str):
        error_msg = "Legend location must be a string."
        raise TypeError(error_msg)
    if not isinstance(ext, str):
        error_msg = "Extension must be a string."
        raise TypeError(error_msg)
    if not isinstance(save_as_pickle, bool):
        error_msg = "Save as pickle must be a boolean."
        raise TypeError(error_msg)
    if not isinstance(solver_set_name, str):
        error_msg = "Solver set name must be a string."
        raise TypeError(error_msg)
    # Value checking
    if not 0 < solve_tol <= 1:
        error_msg = "Solve tolerance must be in (0, 1]."
        raise ValueError(error_msg)
    if n_bootstraps < 1:
        error_msg = "Number of bootstraps must be a positive integer."
        raise ValueError(error_msg)
    if not 0 < conf_level < 1:
        error_msg = "Confidence level must be in (0, 1)."
        raise ValueError(error_msg)

    # Check if problems are the same with the same x0 and x*.
    check_common_problem_and_reference(experiments)
    file_list = []
    # Set up plot.
    n_experiments = len(experiments)
    if all_in_one:
        ref_experiment = experiments[0]
        setup_plot(
            plot_type="solve_time_cdf",
            solver_name=solver_set_name,
            problem_name=ref_experiment.problem.name,
            solve_tol=solve_tol,
            plot_title=plot_title,
        )
        solver_curve_handles = []
        if print_max_hw:
            curve_pairs = []
        for exp_idx in range(n_experiments):
            experiment = experiments[exp_idx]
            color_str = "C" + str(exp_idx)
            # Plot cdf of solve times.
            estimator = cdf_of_curves_crossing_times(
                experiment.progress_curves, threshold=solve_tol
            )
            handle = estimator.plot(color_str=color_str)
            solver_curve_handles.append(handle)
            if plot_conf_ints or print_max_hw:
                # Note: "experiments" needs to be a list of list of ProblemSolver objects.
                bs_conf_int_lb_curve, bs_conf_int_ub_curve = (
                    bootstrap_procedure(
                        experiments=[[experiment]],
                        n_bootstraps=n_bootstraps,
                        conf_level=conf_level,
                        plot_type="solve_time_cdf",
                        solve_tol=solve_tol,
                        estimator=estimator,
                        normalize=True,
                    )
                )
                if plot_conf_ints:
                    if isinstance(
                        bs_conf_int_lb_curve, (int, float)
                    ) or isinstance(bs_conf_int_ub_curve, (int, float)):
                        error_msg = "Bootstrap confidence intervals are not available for scalar estimators."
                        raise ValueError(error_msg)
                    plot_bootstrap_conf_ints(
                        bs_conf_int_lb_curve,
                        bs_conf_int_ub_curve,
                        color_str=color_str,
                    )
                if print_max_hw:
                    curve_pairs.append(
                        [bs_conf_int_lb_curve, bs_conf_int_ub_curve]
                    )
        plt.legend(
            handles=solver_curve_handles,
            labels=[experiment.solver.name for experiment in experiments],
            loc=legend_loc,
        )
        if print_max_hw:
            report_max_halfwidth(
                curve_pairs=curve_pairs, normalize=True, conf_level=conf_level
            )
        file_list.append(
            save_plot(
                solver_name="SOLVER SET",
                problem_name=ref_experiment.problem.name,
                plot_type="solve_time_cdf",
                normalize=True,
                extra=solve_tol,
                plot_title=plot_title,
                ext=ext,
                save_as_pickle=save_as_pickle,
            )
        )
    else:  # Plot separately.
        for experiment in experiments:
            setup_plot(
                plot_type="solve_time_cdf",
                solver_name=experiment.solver.name,
                problem_name=experiment.problem.name,
                solve_tol=solve_tol,
            )
            estimator = cdf_of_curves_crossing_times(
                experiment.progress_curves, threshold=solve_tol
            )
            estimator.plot()
            if plot_conf_ints or print_max_hw:
                # Note: "experiments" needs to be a list of list of Problem-Solver objects.
                bs_conf_int_lb_curve, bs_conf_int_ub_curve = (
                    bootstrap_procedure(
                        experiments=[[experiment]],
                        n_bootstraps=n_bootstraps,
                        conf_level=conf_level,
                        plot_type="solve_time_cdf",
                        solve_tol=solve_tol,
                        estimator=estimator,
                        normalize=True,
                    )
                )
                if plot_conf_ints:
                    if isinstance(
                        bs_conf_int_lb_curve, (int, float)
                    ) or isinstance(bs_conf_int_ub_curve, (int, float)):
                        error_msg = "Bootstrap confidence intervals are not available for scalar estimators."
                        raise ValueError(error_msg)
                    plot_bootstrap_conf_ints(
                        bs_conf_int_lb_curve, bs_conf_int_ub_curve
                    )
                if print_max_hw:
                    if isinstance(
                        bs_conf_int_lb_curve, (int, float)
                    ) or isinstance(bs_conf_int_ub_curve, (int, float)):
                        error_msg = "Max halfwidth is not available for scalar estimators."
                        raise ValueError(error_msg)
                    report_max_halfwidth(
                        curve_pairs=[
                            [bs_conf_int_lb_curve, bs_conf_int_ub_curve]
                        ],
                        normalize=True,
                        conf_level=conf_level,
                    )
            file_list.append(
                save_plot(
                    solver_name=experiment.solver.name,
                    problem_name=experiment.problem.name,
                    plot_type="solve_time_cdf",
                    normalize=True,
                    extra=solve_tol,
                    ext=ext,
                    save_as_pickle=save_as_pickle,
                )
            )
    return file_list


# TODO: Add the capability to compute and print the max halfwidth of the bootstrapped CI intervals.
def plot_area_scatterplots(
    experiments: list[
        list[ProblemSolver]
    ],  # TODO: check if this should be list[ProblemSolver]
    all_in_one: bool = True,
    n_bootstraps: int = 100,
    conf_level: float = 0.95,
    plot_conf_ints: bool = True,
    print_max_hw: bool = True,
    plot_title: str | None = None,
    legend_loc: str = "best",
    ext: str = ".png",
    save_as_pickle: bool = False,
    solver_set_name: str = "SOLVER_SET",
    problem_set_name: str = "PROBLEM_SET",
) -> list[str | os.PathLike]:
    """Plot a scatter plot of mean and standard deviation of area under progress curves.

    Either one plot for each solver or one plot for all solvers.

    Notes
    -----
    TODO: Add the capability to compute and print the max halfwidth of
    the bootstrapped CI intervals.

    Parameters
    ----------
    experiments : list [list [``experiment_base.ProblemSolver``]]
        Problem-solver pairs used to produce plots.
    all_in_one : bool, default=True
        True if curves are to be plotted together, otherwise False.
    n_bootstraps : int, default=100
        Number of bootstrap samples.
    conf_level : float
        Confidence level for confidence intervals, i.e., 1-gamma; in (0, 1).
    plot_conf_ints : bool, default=True
        True if bootstrapping confidence intervals are to be plotted, otherwise False.
    print_max_hw : bool, default=True
        True if caption with max half-width is to be printed, otherwise False.
    plot_title : str, opt
        Optional title to override the one that is autmatically generated, only applies if all_in_one is True.
    legend_loc : str, default="best"
        specificies location of legend
    ext: str, default = '.png'
        Extension to add to image file path to change file type
    save_as_pickle: bool, default = False
        True if plot should be saved to pickle file, False otherwise.
    solver_set_name: str, default = "SOLVER_SET"
        Use to change name of solver groups for plot titles.
    problem_set_name: str, default = "PROBLEM_SET"
        USe to change name of problem groups for plot titles.

    Returns
    -------
    file_list : list [str]
        List compiling path names for plots produced.

    Raises
    ------
    TypeError
    ValueError

    """
    # Type checking
    if not isinstance(experiments, list) or not all(
        [isinstance(experiment, list) for experiment in experiments]
    ):
        error_msg = (
            "Experiments must be a list of lists of ProblemSolver objects."
        )
        raise TypeError(error_msg)
    if not isinstance(all_in_one, bool):
        error_msg = "All in one must be a boolean."
        raise TypeError(error_msg)
    if not isinstance(n_bootstraps, int):
        error_msg = "Number of bootstraps must be an integer."
        raise TypeError(error_msg)
    if not isinstance(conf_level, (int, float)):
        error_msg = "Confidence level must be a float."
        raise TypeError(error_msg)
    if not isinstance(plot_conf_ints, bool):
        error_msg = "Plot confidence intervals must be a boolean."
        raise TypeError(error_msg)
    if not isinstance(print_max_hw, bool):
        error_msg = "Print max halfwidth must be a boolean."
        raise TypeError(error_msg)
    if not isinstance(plot_title, (str, type(None))):
        error_msg = "Plot title must be a string or None."
        raise TypeError(error_msg)
    if not isinstance(legend_loc, str):
        error_msg = "Legend location must be a string."
        raise TypeError(error_msg)
    if not isinstance(ext, str):
        error_msg = "Extension must be a string."
        raise TypeError(error_msg)
    if not isinstance(save_as_pickle, bool):
        error_msg = "Save as pickle must be a boolean."
        raise TypeError(error_msg)
    if not isinstance(solver_set_name, str):
        error_msg = "Solver set name must be a string."
        raise TypeError(error_msg)
    if not isinstance(problem_set_name, str):
        error_msg = "Problem set name must be a string."
        raise TypeError(error_msg)
    # Value checking
    if n_bootstraps < 1:
        error_msg = "Number of bootstraps must be a positive integer."
        raise ValueError(error_msg)
    if not 0 < conf_level < 1:
        error_msg = "Confidence level must be in (0, 1)."
        raise ValueError(error_msg)

    file_list = []
    # Set up plot.
    n_solvers = len(experiments)
    n_problems = len(experiments[0])
    if all_in_one:
        marker_list = ["o", "v", "s", "*", "P", "X", "D", "V", ">", "<"]
        setup_plot(
            plot_type="area",
            solver_name=solver_set_name,
            problem_name=problem_set_name,
            plot_title=plot_title,
        )
        solver_names = [
            solver_experiments[0].solver.name
            for solver_experiments in experiments
        ]
        solver_curve_handles = []
        # TODO: Build up capability to print max half-width.
        # if print_max_hw:
        #     curve_pairs = []
        for solver_idx in range(n_solvers):
            for problem_idx in range(n_problems):
                experiment = experiments[solver_idx][problem_idx]
                color_str = "C" + str(solver_idx)
                marker_str = marker_list[
                    solver_idx % len(marker_list)
                ]  # Cycle through list of marker types.
                # Plot mean and standard deviation of area under progress curve.
                areas = [
                    curve.compute_area_under_curve()
                    for curve in experiment.progress_curves
                ]
                mean_estimator = float(np.mean(areas))
                std_dev_estimator = float(np.std(areas, ddof=1))
                if plot_conf_ints:
                    # Note: "experiments" needs to be a list of list of ProblemSolver objects.
                    mean_bs_conf_int_lb, mean_bs_conf_int_ub = (
                        bootstrap_procedure(
                            experiments=[[experiment]],
                            n_bootstraps=n_bootstraps,
                            conf_level=conf_level,
                            plot_type="area_mean",
                            estimator=mean_estimator,
                            normalize=True,
                        )
                    )
                    std_dev_bs_conf_int_lb, std_dev_bs_conf_int_ub = (
                        bootstrap_procedure(
                            experiments=[[experiment]],
                            n_bootstraps=n_bootstraps,
                            conf_level=conf_level,
                            plot_type="area_std_dev",
                            estimator=std_dev_estimator,
                            normalize=True,
                        )
                    )
                    # if print_max_hw:
                    #     curve_pairs.append([bs_CI_lb_curve, bs_CI_ub_curve])
                    if isinstance(mean_bs_conf_int_lb, (Curve)) or isinstance(
                        mean_bs_conf_int_ub, (Curve)
                    ):
                        error_msg = (
                            "Mean confidence intervals should be scalar values."
                        )
                        raise ValueError(error_msg)
                    if isinstance(
                        std_dev_bs_conf_int_lb, (Curve)
                    ) or isinstance(std_dev_bs_conf_int_ub, (Curve)):
                        error_msg = "Standard deviation confidence intervals should be scalar values."
                        raise ValueError(error_msg)
                    x_err = [
                        [mean_estimator - mean_bs_conf_int_lb],
                        [mean_bs_conf_int_ub - mean_estimator],
                    ]
                    y_err = [
                        [std_dev_estimator - std_dev_bs_conf_int_lb],
                        [std_dev_bs_conf_int_ub - std_dev_estimator],
                    ]
                    handle = plt.errorbar(
                        x=mean_estimator,
                        y=std_dev_estimator,
                        xerr=x_err,
                        yerr=y_err,
                        color=color_str,
                        marker=marker_str,
                        elinewidth=1,
                    )
                else:
                    handle = plt.scatter(
                        x=mean_estimator,
                        y=std_dev_estimator,
                        color=color_str,
                        marker=marker_str,
                    )
            solver_curve_handles.append(handle)
        plt.legend(
            handles=solver_curve_handles, labels=solver_names, loc=legend_loc
        )
        file_list.append(
            save_plot(
                solver_name=solver_set_name,
                problem_name=problem_set_name,
                plot_type="area",
                normalize=True,
                plot_title=plot_title,
                ext=ext,
                save_as_pickle=save_as_pickle,
            )
        )
    else:
        for solver_idx in range(n_solvers):
            ref_experiment = experiments[solver_idx][0]
            setup_plot(
                plot_type="area",
                solver_name=ref_experiment.solver.name,
                problem_name=problem_set_name,
            )
            # if print_max_hw:
            #     curve_pairs = []
            for problem_idx in range(n_problems):
                experiment = experiments[solver_idx][problem_idx]
                # Plot mean and standard deviation of area under progress curve.
                areas = [
                    curve.compute_area_under_curve()
                    for curve in experiment.progress_curves
                ]
                mean_estimator = float(np.mean(areas))
                std_dev_estimator = float(np.std(areas, ddof=1))
                if plot_conf_ints:
                    # Note: "experiments" needs to be a list of list of ProblemSolver objects.
                    mean_bs_conf_int_lb, mean_bs_conf_int_ub = (
                        bootstrap_procedure(
                            experiments=[[experiment]],
                            n_bootstraps=n_bootstraps,
                            conf_level=conf_level,
                            plot_type="area_mean",
                            estimator=mean_estimator,
                            normalize=True,
                        )
                    )
                    std_dev_bs_conf_int_lb, std_dev_bs_conf_int_ub = (
                        bootstrap_procedure(
                            experiments=[[experiment]],
                            n_bootstraps=n_bootstraps,
                            conf_level=conf_level,
                            plot_type="area_std_dev",
                            estimator=std_dev_estimator,
                            normalize=True,
                        )
                    )
                    # if print_max_hw:
                    #     curve_pairs.append([bs_CI_lb_curve, bs_CI_ub_curve])
                    if isinstance(mean_bs_conf_int_lb, (Curve)) or isinstance(
                        mean_bs_conf_int_ub, (Curve)
                    ):
                        error_msg = (
                            "Mean confidence intervals should be scalar values."
                        )
                        raise ValueError(error_msg)
                    if isinstance(
                        std_dev_bs_conf_int_lb, (Curve)
                    ) or isinstance(std_dev_bs_conf_int_ub, (Curve)):
                        error_msg = "Standard deviation confidence intervals should be scalar values."
                        raise ValueError(error_msg)
                    x_err = [
                        [mean_estimator - mean_bs_conf_int_lb],
                        [mean_bs_conf_int_ub - mean_estimator],
                    ]
                    y_err = [
                        [std_dev_estimator - std_dev_bs_conf_int_lb],
                        [std_dev_bs_conf_int_ub - std_dev_estimator],
                    ]
                    handle = plt.errorbar(
                        x=mean_estimator,
                        y=std_dev_estimator,
                        xerr=x_err,
                        yerr=y_err,
                        marker="o",
                        color="C0",
                        elinewidth=1,
                    )
                else:
                    handle = plt.scatter(
                        x=mean_estimator,
                        y=std_dev_estimator,
                        color="C0",
                        marker="o",
                    )
            file_list.append(
                save_plot(
                    solver_name=experiment.solver.name,
                    problem_name=problem_set_name,
                    plot_type="area",
                    normalize=True,
                    ext=ext,
                    save_as_pickle=save_as_pickle,
                )
            )
    return file_list


def plot_solvability_profiles(
    experiments: list[
        list[ProblemSolver]
    ],  # TODO: check if this should be list[ProblemSolver]
    plot_type: Literal[
        "cdf_solvability",
        "quantile_solvability",
        "diff_cdf_solvability",
        "diff_quantile_solvability",
    ],
    all_in_one: bool = True,
    n_bootstraps: int = 100,
    conf_level: float = 0.95,
    plot_conf_ints: bool = True,
    print_max_hw: bool = True,
    solve_tol: float = 0.1,
    beta: float = 0.5,
    ref_solver: str | None = None,
    plot_title: str | None = None,
    legend_loc: str = "best",
    ext: str = ".png",
    save_as_pickle: bool = False,
    solver_set_name: str = "SOLVER_SET",
    problem_set_name: str = "PROBLEM_SET",
) -> list[str | os.PathLike]:
    """Plot the (difference of) solvability profiles for each solver on a set of problems.

    Parameters
    ----------
    experiments : list [list [``experiment_base.ProblemSolver``]]
        Problem-solver pairs used to produce plots.
    plot_type : str
        String indicating which type of plot to produce:
            "cdf_solvability" : cdf-solvability profile;

            "quantile_solvability" : quantile-solvability profile;

            "diff_cdf_solvability" : difference of cdf-solvability profiles;

            "diff_quantile_solvability" : difference of quantile-solvability profiles.
    all_in_one : bool, default=True
        True if curves are to be plotted together, otherwise False.
    n_bootstraps : int, default=100
        Number of bootstrap samples.
    conf_level : float
        Confidence level for confidence intervals, i.e., 1-gamma; in (0, 1).
    plot_conf_ints : bool, default=True
        True if bootstrapping confidence intervals are to be plotted, otherwise False.
    print_max_hw : bool, default=True
        True if caption with max half-width is to be printed, otherwise False.
    solve_tol : float, default=0.1
        Relative optimality gap definining when a problem is solved; in (0, 1].
    beta : float, default=0.5
        Quantile to compute, e.g., beta quantile; in (0, 1).
    ref_solver : str, optional
        Name of solver used as benchmark for difference profiles.
    plot_title : str, optional
        Optional title to override the one that is autmatically generated, only applies if all_in_one is True.
    legend_loc : str, default="best"
        specificies location of legend
    ext: str, default = '.png'
         Extension to add to image file path to change file type
    save_as_pickle: bool, default = False
         True if plot should be saved to pickle file, False otherwise.
    solver_set_name: str, default = "SOLVER_SET"
        Use to change name of solver groups for plot titles.
    problem_set_name: str, default = "PROBLEM_SET"
        USe to change name of problem groups for plot titles.

    Returns
    -------
    file_list : list [str]
        List compiling path names for plots produced.

    Raises
    ------
    TypeError
    ValueError

    """
    # Type checking
    if (
        not isinstance(experiments, list)
        or not all(
            [
                isinstance(experiment_list, list)
                for experiment_list in experiments
            ]
        )
        or not all(
            [
                isinstance(experiment, ProblemSolver)
                for experiment in experiment_list
            ]
            for experiment_list in experiments
        )
    ):
        error_msg = (
            "Experiments must be a list of lists of ProblemSolver objects."
        )
        raise TypeError(error_msg)
    if not isinstance(plot_type, str):
        error_msg = "Plot type must be a string."
        raise TypeError(error_msg)
    if not isinstance(all_in_one, bool):
        error_msg = "All in one must be a boolean."
        raise TypeError(error_msg)
    if not isinstance(n_bootstraps, int):
        error_msg = "Number of bootstraps must be an integer."
        raise TypeError(error_msg)
    if not isinstance(conf_level, (int, float)):
        error_msg = "Confidence level must be a float."
        raise TypeError(error_msg)
    if not isinstance(plot_conf_ints, bool):
        error_msg = "Plot confidence intervals must be a boolean."
        raise TypeError(error_msg)
    if not isinstance(print_max_hw, bool):
        error_msg = "Print max halfwidth must be a boolean."
        raise TypeError(error_msg)
    if not isinstance(solve_tol, (int, float)):
        error_msg = "Solve tolerance must be a float."
        raise TypeError(error_msg)
    if not isinstance(beta, (int, float)):
        error_msg = "Beta quantile must be a float."
        raise TypeError(error_msg)
    if not isinstance(ref_solver, (str, type(None))):
        error_msg = "Reference solver must be a string or None."
        raise TypeError(error_msg)
    if not isinstance(plot_title, (str, type(None))):
        error_msg = "Plot title must be a string or None."
        raise TypeError(error_msg)
    if not isinstance(legend_loc, str):
        error_msg = "Legend location must be a string."
        raise TypeError(error_msg)
    if not isinstance(ext, str):
        error_msg = "Extension must be a string."
        raise TypeError(error_msg)
    if not isinstance(save_as_pickle, bool):
        error_msg = "Save as pickle must be a boolean."
        raise TypeError(error_msg)
    if not isinstance(solver_set_name, str):
        error_msg = "Solver set name must be a string."
        raise TypeError(error_msg)
    if not isinstance(problem_set_name, str):
        error_msg = "Problem set name must be a string."
        raise TypeError(error_msg)
    # Value checking
    if n_bootstraps < 1:
        error_msg = "Number of bootstraps must be a positive integer."
        raise ValueError(error_msg)
    if not 0 < conf_level < 1:
        error_msg = "Confidence level must be in (0, 1)."
        raise ValueError(error_msg)
    if not 0 < solve_tol <= 1:
        error_msg = "Solve tolerance must be in (0, 1]."
        raise ValueError(error_msg)
    if not 0 < beta < 1:
        error_msg = "Beta quantile must be in (0, 1)."
        raise ValueError(error_msg)

    file_list = []
    # Set up plot.
    n_solvers = len(experiments)
    n_problems = len(experiments[0])
    if all_in_one:
        if plot_type == "cdf_solvability":
            setup_plot(
                plot_type=plot_type,
                solver_name=solver_set_name,
                problem_name=problem_set_name,
                solve_tol=solve_tol,
                plot_title=plot_title,
            )
        elif plot_type == "quantile_solvability":
            setup_plot(
                plot_type=plot_type,
                solver_name=solver_set_name,
                problem_name=problem_set_name,
                beta=beta,
                solve_tol=solve_tol,
                plot_title=plot_title,
            )
        elif plot_type == "diff_cdf_solvability":
            setup_plot(
                plot_type=plot_type,
                solver_name=solver_set_name,
                problem_name=problem_set_name,
                solve_tol=solve_tol,
                plot_title=plot_title,
            )
        elif plot_type == "diff_quantile_solvability":
            setup_plot(
                plot_type=plot_type,
                solver_name=solver_set_name,
                problem_name=problem_set_name,
                beta=beta,
                solve_tol=solve_tol,
                plot_title=plot_title,
            )
        if print_max_hw:
            curve_pairs = []
        solver_names = [
            solver_experiments[0].solver.name
            for solver_experiments in experiments
        ]
        solver_curves = []
        solver_curve_handles = []
        for solver_idx in range(n_solvers):
            solver_sub_curves = []
            color_str = "C" + str(solver_idx)
            # For each problem compute the cdf or quantile of solve times.
            for problem_idx in range(n_problems):
                experiment = experiments[solver_idx][problem_idx]
                if plot_type in {"cdf_solvability", "diff_cdf_solvability"}:
                    sub_curve = cdf_of_curves_crossing_times(
                        curves=experiment.progress_curves, threshold=solve_tol
                    )
                if plot_type in {
                    "quantile_solvability",
                    "diff_quantile_solvability",
                }:
                    sub_curve = quantile_cross_jump(
                        curves=experiment.progress_curves,
                        threshold=solve_tol,
                        beta=beta,
                    )
                solver_sub_curves.append(sub_curve)
            # Plot solvability profile for the solver.
            # Exploit the fact that each solvability profile is an average of more basic curves.
            solver_curve = mean_of_curves(solver_sub_curves)
            # CAUTION: Using mean above requires an equal number of macro-replications per problem.
            solver_curves.append(solver_curve)
            if plot_type in {"cdf_solvability", "quantile_solvability"}:
                handle = solver_curve.plot(color_str=color_str)
                solver_curve_handles.append(handle)
                if plot_conf_ints or print_max_hw:
                    # Note: "experiments" needs to be a list of list of ProblemSolver objects.
                    bs_conf_int_lb_curve, bs_conf_int_ub_curve = (
                        bootstrap_procedure(
                            experiments=[experiments[solver_idx]],
                            n_bootstraps=n_bootstraps,
                            conf_level=conf_level,
                            plot_type=plot_type,
                            solve_tol=solve_tol,
                            beta=beta,
                            estimator=solver_curve,
                            normalize=True,
                        )
                    )
                    if plot_conf_ints:
                        if isinstance(
                            bs_conf_int_lb_curve, (int, float)
                        ) or isinstance(bs_conf_int_ub_curve, (int, float)):
                            error_msg = "Bootstrap confidence intervals are not available for scalar estimators."
                            raise ValueError(error_msg)
                        plot_bootstrap_conf_ints(
                            bs_conf_int_lb_curve,
                            bs_conf_int_ub_curve,
                            color_str=color_str,
                        )
                    if print_max_hw:
                        curve_pairs.append(
                            [bs_conf_int_lb_curve, bs_conf_int_ub_curve]
                        )
        if plot_type == "cdf_solvability":
            plt.legend(
                handles=solver_curve_handles,
                labels=solver_names,
                loc=legend_loc,
            )
            if print_max_hw:
                report_max_halfwidth(
                    curve_pairs=curve_pairs,
                    normalize=True,
                    conf_level=conf_level,
                )
            file_list.append(
                save_plot(
                    solver_name=solver_set_name,
                    problem_name=problem_set_name,
                    plot_type=plot_type,
                    normalize=True,
                    extra=solve_tol,
                    plot_title=plot_title,
                    ext=ext,
                    save_as_pickle=save_as_pickle,
                )
            )
        elif plot_type == "quantile_solvability":
            plt.legend(
                handles=solver_curve_handles,
                labels=solver_names,
                loc=legend_loc,
            )
            if print_max_hw:
                report_max_halfwidth(
                    curve_pairs=curve_pairs,
                    normalize=True,
                    conf_level=conf_level,
                )
            file_list.append(
                save_plot(
                    solver_name=solver_set_name,
                    problem_name=problem_set_name,
                    plot_type=plot_type,
                    normalize=True,
                    extra=[solve_tol, beta],
                    plot_title=plot_title,
                    ext=ext,
                    save_as_pickle=save_as_pickle,
                )
            )
        elif plot_type in {"diff_cdf_solvability", "diff_quantile_solvability"}:
            if ref_solver is None:
                error_msg = "Reference solver must be specified for difference profiles."
                raise ValueError(error_msg)
            non_ref_solvers = [
                solver_name
                for solver_name in solver_names
                if solver_name != ref_solver
            ]
            ref_solver_idx = solver_names.index(ref_solver)
            for solver_idx in range(n_solvers):
                if solver_idx is not ref_solver_idx:
                    diff_solver_curve = difference_of_curves(
                        solver_curves[solver_idx], solver_curves[ref_solver_idx]
                    )
                    color_str = "C" + str(solver_idx)
                    handle = diff_solver_curve.plot(color_str=color_str)
                    solver_curve_handles.append(handle)
                    if plot_conf_ints or print_max_hw:
                        # Note: "experiments" needs to be a list of list of ProblemSolver objects.
                        bs_conf_int_lb_curve, bs_conf_int_ub_curve = (
                            bootstrap_procedure(
                                experiments=[
                                    experiments[solver_idx],
                                    experiments[ref_solver_idx],
                                ],
                                n_bootstraps=n_bootstraps,
                                conf_level=conf_level,
                                plot_type=plot_type,
                                solve_tol=solve_tol,
                                beta=beta,
                                estimator=diff_solver_curve,
                                normalize=True,
                            )
                        )
                        if plot_conf_ints:
                            if isinstance(
                                bs_conf_int_lb_curve, (int, float)
                            ) or isinstance(bs_conf_int_ub_curve, (int, float)):
                                error_msg = "Bootstrap confidence intervals are not available for scalar estimators."
                                raise ValueError(error_msg)
                            plot_bootstrap_conf_ints(
                                bs_conf_int_lb_curve,
                                bs_conf_int_ub_curve,
                                color_str=color_str,
                            )
                        if print_max_hw:
                            curve_pairs.append(
                                [bs_conf_int_lb_curve, bs_conf_int_ub_curve]
                            )
            offset_labels = [
                f"{non_ref_solver} - {ref_solver}"
                for non_ref_solver in non_ref_solvers
            ]
            plt.legend(
                handles=solver_curve_handles,
                labels=offset_labels,
                loc=legend_loc,
            )
            if print_max_hw:
                report_max_halfwidth(
                    curve_pairs=curve_pairs,
                    normalize=True,
                    conf_level=conf_level,
                    difference=True,
                )
            if plot_type == "diff_cdf_solvability":
                file_list.append(
                    save_plot(
                        solver_name=solver_set_name,
                        problem_name=problem_set_name,
                        plot_type=plot_type,
                        normalize=True,
                        extra=solve_tol,
                        plot_title=plot_title,
                        ext=ext,
                        save_as_pickle=save_as_pickle,
                    )
                )
            elif plot_type == "diff_quantile_solvability":
                file_list.append(
                    save_plot(
                        solver_name=solver_set_name,
                        problem_name=problem_set_name,
                        plot_type=plot_type,
                        normalize=True,
                        extra=[solve_tol, beta],
                        plot_title=plot_title,
                        ext=ext,
                        save_as_pickle=save_as_pickle,
                    )
                )
    else:
        solver_names = [
            solver_experiments[0].solver.name
            for solver_experiments in experiments
        ]
        solver_curves = []
        for solver_idx in range(n_solvers):
            solver_sub_curves = []
            # For each problem compute the cdf or quantile of solve times.
            for problem_idx in range(n_problems):
                experiment = experiments[solver_idx][problem_idx]
                if plot_type in {"cdf_solvability", "diff_cdf_solvability"}:
                    sub_curve = cdf_of_curves_crossing_times(
                        curves=experiment.progress_curves, threshold=solve_tol
                    )
                if plot_type in {
                    "quantile_solvability",
                    "diff_quantile_solvability",
                }:
                    sub_curve = quantile_cross_jump(
                        curves=experiment.progress_curves,
                        threshold=solve_tol,
                        beta=beta,
                    )
                solver_sub_curves.append(sub_curve)
            # Plot solvability profile for the solver.
            # Exploit the fact that each solvability profile is an average of more basic curves.
            solver_curve = mean_of_curves(solver_sub_curves)
            solver_curves.append(solver_curve)
            if plot_type in {"cdf_solvability", "quantile_solvability"}:
                # Set up plot.
                if plot_type == "cdf_solvability":
                    file_list.append(
                        setup_plot(
                            plot_type=plot_type,
                            solver_name=experiments[solver_idx][0].solver.name,
                            problem_name=problem_set_name,
                            solve_tol=solve_tol,
                        )
                    )
                elif plot_type == "quantile_solvability":
                    file_list.append(
                        setup_plot(
                            plot_type=plot_type,
                            solver_name=experiments[solver_idx][0].solver.name,
                            problem_name=problem_set_name,
                            beta=beta,
                            solve_tol=solve_tol,
                        )
                    )
                handle = solver_curve.plot()
                if plot_conf_ints or print_max_hw:
                    # Note: "experiments" needs to be a list of list of ProblemSolver objects.
                    bs_conf_int_lb_curve, bs_conf_int_ub_curve = (
                        bootstrap_procedure(
                            experiments=[experiments[solver_idx]],
                            n_bootstraps=n_bootstraps,
                            conf_level=conf_level,
                            plot_type=plot_type,
                            solve_tol=solve_tol,
                            beta=beta,
                            estimator=solver_curve,
                            normalize=True,
                        )
                    )
                    if plot_conf_ints:
                        if isinstance(
                            bs_conf_int_lb_curve, (int, float)
                        ) or isinstance(bs_conf_int_ub_curve, (int, float)):
                            error_msg = "Bootstrap confidence intervals are not available for scalar estimators."
                            raise ValueError(error_msg)
                        plot_bootstrap_conf_ints(
                            bs_conf_int_lb_curve, bs_conf_int_ub_curve
                        )
                    if print_max_hw:
                        if isinstance(
                            bs_conf_int_lb_curve, (int, float)
                        ) or isinstance(bs_conf_int_ub_curve, (int, float)):
                            error_msg = "Max halfwidth is not available for scalar estimators."
                            raise ValueError(error_msg)
                        report_max_halfwidth(
                            curve_pairs=[
                                [bs_conf_int_lb_curve, bs_conf_int_ub_curve]
                            ],
                            normalize=True,
                            conf_level=conf_level,
                        )
                if plot_type == "cdf_solvability":
                    file_list.append(
                        save_plot(
                            solver_name=experiments[solver_idx][0].solver.name,
                            problem_name=problem_set_name,
                            plot_type=plot_type,
                            normalize=True,
                            extra=solve_tol,
                            ext=ext,
                            save_as_pickle=save_as_pickle,
                        )
                    )
                elif plot_type == "quantile_solvability":
                    file_list.append(
                        save_plot(
                            solver_name=experiments[solver_idx][0].solver.name,
                            problem_name=problem_set_name,
                            plot_type=plot_type,
                            normalize=True,
                            extra=[solve_tol, beta],
                            ext=ext,
                            save_as_pickle=save_as_pickle,
                        )
                    )
        if plot_type in {"diff_cdf_solvability", "diff_quantile_solvability"}:
            if ref_solver is None:
                error_msg = "Reference solver must be specified for difference profiles."
                raise ValueError(error_msg)
            non_ref_solvers = [
                solver_name
                for solver_name in solver_names
                if solver_name != ref_solver
            ]
            ref_solver_idx = solver_names.index(ref_solver)
            for solver_idx in range(n_solvers):
                if solver_idx is not ref_solver_idx:
                    if plot_type == "diff_cdf_solvability":
                        file_list.append(
                            setup_plot(
                                plot_type=plot_type,
                                solver_name=experiments[solver_idx][
                                    0
                                ].solver.name,
                                problem_name=problem_set_name,
                                solve_tol=solve_tol,
                            )
                        )
                    elif plot_type == "diff_quantile_solvability":
                        file_list.append(
                            setup_plot(
                                plot_type=plot_type,
                                solver_name=experiments[solver_idx][
                                    0
                                ].solver.name,
                                problem_name=problem_set_name,
                                beta=beta,
                                solve_tol=solve_tol,
                            )
                        )
                    diff_solver_curve = difference_of_curves(
                        solver_curves[solver_idx], solver_curves[ref_solver_idx]
                    )
                    handle = diff_solver_curve.plot()
                    if plot_conf_ints or print_max_hw:
                        # Note: "experiments" needs to be a list of list of ProblemSolver objects.
                        bs_conf_int_lb_curve, bs_conf_int_ub_curve = (
                            bootstrap_procedure(
                                experiments=[
                                    experiments[solver_idx],
                                    experiments[ref_solver_idx],
                                ],
                                n_bootstraps=n_bootstraps,
                                conf_level=conf_level,
                                plot_type=plot_type,
                                solve_tol=solve_tol,
                                beta=beta,
                                estimator=diff_solver_curve,
                                normalize=True,
                            )
                        )
                        if plot_conf_ints:
                            if isinstance(
                                bs_conf_int_lb_curve, (int, float)
                            ) or isinstance(bs_conf_int_ub_curve, (int, float)):
                                error_msg = "Bootstrap confidence intervals are not available for scalar estimators."
                                raise ValueError(error_msg)
                            plot_bootstrap_conf_ints(
                                bs_conf_int_lb_curve, bs_conf_int_ub_curve
                            )
                        if print_max_hw:
                            if isinstance(
                                bs_conf_int_lb_curve, (int, float)
                            ) or isinstance(bs_conf_int_ub_curve, (int, float)):
                                error_msg = "Max halfwidth is not available for scalar estimators."
                                raise ValueError(error_msg)
                            report_max_halfwidth(
                                curve_pairs=[
                                    [bs_conf_int_lb_curve, bs_conf_int_ub_curve]
                                ],
                                normalize=True,
                                conf_level=conf_level,
                                difference=True,
                            )
                    if plot_type == "diff_cdf_solvability":
                        file_list.append(
                            save_plot(
                                solver_name=experiments[solver_idx][
                                    0
                                ].solver.name,
                                problem_name=problem_set_name,
                                plot_type=plot_type,
                                normalize=True,
                                extra=solve_tol,
                                ext=ext,
                                save_as_pickle=save_as_pickle,
                            )
                        )
                    elif plot_type == "diff_quantile_solvability":
                        file_list.append(
                            save_plot(
                                solver_name=experiments[solver_idx][
                                    0
                                ].solver.name,
                                problem_name=problem_set_name,
                                plot_type=plot_type,
                                normalize=True,
                                extra=[solve_tol, beta],
                                ext=ext,
                                save_as_pickle=save_as_pickle,
                            )
                        )
    return file_list


def plot_terminal_progress(
    experiments: list[ProblemSolver],
    plot_type: Literal["box", "violin"] = "violin",
    normalize: bool = True,
    all_in_one: bool = True,
    plot_title: str | None = None,
    ext: str = ".png",
    save_as_pickle: bool = False,
    solver_set_name: str = "SOLVER_SET",
) -> list[str | os.PathLike]:
    """Plot individual or aggregate terminal progress for one or more solvers on a single problem.

    Parameters
    ----------
    experiments : list [``experiment_base.ProblemSolver``]
        ProblemSolver pairs of different solvers on a common problem.
    plot_type : str, default="violin"
        String indicating which type of plot to produce:

            "box" : comparative box plots;

            "violin" : comparative violin plots.
    normalize : bool, default=True
        True if progress curves are to be normalized w.r.t. optimality gaps,
        otherwise False.
    all_in_one : bool, default=True
        True if curves are to be plotted together, otherwise False.
    plot_title : str, opt
        Optional title to override the one that is autmatically generated, only applies if all_in_one is True.
    ext: str, default = '.png'
        Extension to add to image file path to change file type
    save_as_pickle: bool, default = False
        True if plot should be saved to pickle file, False otherwise.
    solver_set_name: str, default = "SOLVER_SET"
        Use to change name of solver groups for plot titles.

    Returns
    -------
    file_list : list [str]
        List compiling path names for plots produced.

    Raises
    ------
    TypeError
    ValueError

    """
    # Type checking
    if not isinstance(experiments, list) or not all(
        [isinstance(experiment, ProblemSolver) for experiment in experiments]
    ):
        error_msg = "Experiments must be a list of ProblemSolver objects."
        raise TypeError(error_msg)
    if not isinstance(plot_type, str):
        error_msg = "Plot type must be a string."
        raise TypeError(error_msg)
    if not isinstance(normalize, bool):
        error_msg = "Normalize must be a boolean."
        raise TypeError(error_msg)
    if not isinstance(all_in_one, bool):
        error_msg = "All in one must be a boolean."
        raise TypeError(error_msg)
    if not isinstance(plot_title, (str, type(None))):
        error_msg = "Plot title must be a string or None."
        raise TypeError(error_msg)
    if not isinstance(ext, str):
        error_msg = "Extension must be a string."
        raise TypeError(error_msg)
    if not isinstance(save_as_pickle, bool):
        error_msg = "Save as pickle must be a boolean."
        raise TypeError(error_msg)
    if not isinstance(solver_set_name, str):
        error_msg = "Solver set name must be a string."
        raise TypeError(error_msg)
    # Value checking
    if plot_type not in ["box", "violin"]:
        error_msg = "Plot type must be either 'box' or 'violin'."
        raise ValueError(error_msg)

    # Check if problems are the same with the same x0 and x*.
    check_common_problem_and_reference(experiments)
    file_list = []
    # Set up plot.
    n_experiments = len(experiments)
    if all_in_one:
        ref_experiment = experiments[0]
        setup_plot(
            plot_type=plot_type,
            solver_name=solver_set_name,
            problem_name=ref_experiment.problem.name,
            normalize=normalize,
            budget=ref_experiment.problem.factors["budget"],
            plot_title=plot_title,
        )
        # solver_curve_handles = []
        if normalize:
            terminal_data = [
                [
                    experiment.progress_curves[mrep].y_vals[-1]
                    for mrep in range(experiment.n_macroreps)
                ]
                for experiment in experiments
            ]
        else:
            terminal_data = [
                [
                    experiment.objective_curves[mrep].y_vals[-1]
                    for mrep in range(experiment.n_macroreps)
                ]
                for experiment in experiments
            ]
        if plot_type == "box":
            plt.boxplot(terminal_data)
            plt.xticks(
                range(1, n_experiments + 1),
                labels=[experiment.solver.name for experiment in experiments],
            )
        elif plot_type == "violin":
            solver_names = [
                experiments[exp_idx].solver.name
                for exp_idx in range(n_experiments)
                for td in terminal_data[exp_idx]
            ]
            terminal_values = [
                td
                for exp_idx in range(n_experiments)
                for td in terminal_data[exp_idx]
            ]
            terminal_data_dict = {
                "Solvers": solver_names,
                "Terminal": terminal_values,
            }
            terminal_data_df = pd.DataFrame(terminal_data_dict)
            # sns.violinplot(x="Solvers", y="Terminal", data=terminal_data_df, inner="stick", scale="width", showmeans=True, bw = 0.2,  cut=2)
            sns.violinplot(
                x="Solvers",
                y="Terminal",
                data=terminal_data_df,
                inner="stick",
                scale="width",
                showmeans=True,
                cut=0.1,
            )
            if normalize:
                plt.ylabel("Terminal Progress")
            else:
                plt.ylabel("Terminal Objective")
        file_list.append(
            save_plot(
                solver_name=solver_set_name,
                problem_name=ref_experiment.problem.name,
                plot_type=plot_type,
                normalize=normalize,
                plot_title=plot_title,
                ext=ext,
                save_as_pickle=save_as_pickle,
            )
        )
    else:  # Plot separately.
        for experiment in experiments:
            setup_plot(
                plot_type=plot_type,
                solver_name=experiment.solver.name,
                problem_name=experiment.problem.name,
                normalize=normalize,
                budget=experiment.problem.factors["budget"],
            )
            if normalize:
                terminal_data = [
                    experiment.progress_curves[mrep].y_vals[-1]
                    for mrep in range(experiment.n_macroreps)
                ]
            else:
                terminal_data = [
                    experiment.objective_curves[mrep].y_vals[-1]
                    for mrep in range(experiment.n_macroreps)
                ]
            if plot_type == "box":
                plt.boxplot(terminal_data)
                plt.xticks([1], labels=[experiment.solver.name])
            if plot_type == "violin":
                solver_name_rep = [
                    experiment.solver.name for td in terminal_data
                ]
                terminal_data_dict = {
                    "Solver": solver_name_rep,
                    "Terminal": terminal_data,
                }
                terminal_data_df = pd.DataFrame(terminal_data_dict)
                sns.violinplot(
                    x="Solver",
                    y="Terminal",
                    data=terminal_data_df,
                    inner="stick",
                )
            if normalize:
                plt.ylabel("Terminal Progress")
            else:
                plt.ylabel("Terminal Objective")
            file_list.append(
                save_plot(
                    solver_name=experiment.solver.name,
                    problem_name=experiment.problem.name,
                    plot_type=plot_type,
                    normalize=normalize,
                    ext=ext,
                    save_as_pickle=save_as_pickle,
                )
            )
    return file_list


def plot_terminal_scatterplots(
    experiments: list[list[ProblemSolver]],
    all_in_one: float = True,
    plot_title: str | None = None,
    legend_loc: str = "best",
    ext: str = ".png",
    save_as_pickle: bool = False,
    solver_set_name: str = "SOLVER_SET",
    problem_set_name: str = "PROBLEM_SET",
) -> list[str | os.PathLike]:
    """Plot a scatter plot of mean and standard deviation of terminal progress.

    Either one plot for each solver or one plot for all solvers.

    Parameters
    ----------
    experiments : list [list [``experiment_base.ProblemSolver``]]
        ProblemSolver pairs used to produce plots.
    all_in_one : bool, default=True
        True if curves are to be plotted together, otherwise False.
    plot_title : str, opt
        Optional title to override the one that is autmatically generated, only applies if all_in_one is True.
    legend_loc : str, default="best"
        specificies location of legend
    ext: str, default = '.png'
        Extension to add to image file path to change file type
    save_as_pickle: bool, default = False
        True if plot should be saved to pickle file, False otherwise.
    solver_set_name: str, default = "SOLVER_SET"
        Use to change name of solver groups for plot titles.
    problem_set_name: str, default = "PROBLEM_SET"
        USe to change name of problem groups for plot titles.

    Returns
    -------
    file_list : list [str]
        List compiling path names for plots produced.

    Raises
    ------
    TypeError

    """
    # Type checking
    if (
        not isinstance(experiments, list)
        or not all(
            [
                isinstance(experiment_list, list)
                for experiment_list in experiments
            ]
        )
        or not all(
            [
                isinstance(experiment, ProblemSolver)
                for experiment in experiment_list
            ]
            for experiment_list in experiments
        )
    ):
        error_msg = (
            "Experiments must be a list of lists of ProblemSolver objects."
        )
        raise TypeError(error_msg)
    if not isinstance(all_in_one, bool):
        error_msg = "All in one must be a boolean."
        raise TypeError(error_msg)
    if not isinstance(plot_title, (str, type(None))):
        error_msg = "Plot title must be a string or None."
        raise TypeError(error_msg)
    if not isinstance(legend_loc, str):
        error_msg = "Legend location must be a string."
        raise TypeError(error_msg)
    if not isinstance(ext, str):
        error_msg = "Extension must be a string."
        raise TypeError(error_msg)
    if not isinstance(save_as_pickle, bool):
        error_msg = "Save as pickle must be a boolean."
        raise TypeError(error_msg)
    if not isinstance(solver_set_name, str):
        error_msg = "Solver set name must be a string."
        raise TypeError(error_msg)
    if not isinstance(problem_set_name, str):
        error_msg = "Problem set name must be a string."
        raise TypeError(error_msg)

    file_list = []
    # Set up plot.
    n_solvers = len(experiments)
    n_problems = len(experiments[0])
    if all_in_one:
        marker_list = ["o", "v", "s", "*", "P", "X", "D", "V", ">", "<"]
        setup_plot(
            plot_type="terminal_scatter",
            solver_name=solver_set_name,
            problem_name=problem_set_name,
            plot_title=plot_title,
        )
        solver_names = [
            solver_experiments[0].solver.name
            for solver_experiments in experiments
        ]
        solver_curve_handles = []
        for solver_idx in range(n_solvers):
            for problem_idx in range(n_problems):
                experiment = experiments[solver_idx][problem_idx]
                color_str = "C" + str(solver_idx)
                marker_str = marker_list[
                    solver_idx % len(marker_list)
                ]  # Cycle through list of marker types.
                # Plot mean and standard deviation of terminal progress.
                terminals = [
                    curve.y_vals[-1] for curve in experiment.progress_curves
                ]
                mean_estimator = np.mean(terminals)
                std_dev_estimator = np.std(terminals, ddof=1)
                handle = plt.scatter(
                    x=mean_estimator,
                    y=std_dev_estimator,
                    color=color_str,
                    marker=marker_str,
                )
            solver_curve_handles.append(handle)
        plt.legend(
            handles=solver_curve_handles, labels=solver_names, loc=legend_loc
        )
        file_list.append(
            save_plot(
                solver_name=solver_set_name,
                problem_name=problem_set_name,
                plot_type="terminal_scatter",
                normalize=True,
                plot_title=plot_title,
                ext=ext,
                save_as_pickle=save_as_pickle,
            )
        )
    else:
        for solver_idx in range(n_solvers):
            ref_experiment = experiments[solver_idx][0]
            setup_plot(
                plot_type="terminal_scatter",
                solver_name=ref_experiment.solver.name,
                problem_name=problem_set_name,
            )
            for problem_idx in range(n_problems):
                experiment = experiments[solver_idx][problem_idx]
                # Plot mean and standard deviation of terminal progress.
                terminals = [
                    curve.y_vals[-1] for curve in experiment.progress_curves
                ]
                mean_estimator = np.mean(terminals)
                std_dev_estimator = np.std(terminals, ddof=1)
                handle = plt.scatter(
                    x=mean_estimator,
                    y=std_dev_estimator,
                    color="C0",
                    marker="o",
                )
            file_list.append(
                save_plot(
                    solver_name=experiment.solver.name,
                    problem_name=problem_set_name,
                    plot_type="terminal_scatter",
                    normalize=True,
                    ext=ext,
                    save_as_pickle=save_as_pickle,
                )
            )
    return file_list


def setup_plot(
    plot_type: Literal[
        "all",
        "mean",
        "quantile",
        "solve_time_cdf",
        "cdf_solvability",
        "quantile_solvability",
        "diff_cdf_solvability",
        "diff_quantile_solvability",
        "area",
        "box",
        "violin",
        "terminal_scatter",
    ],
    solver_name: str = "SOLVER SET",
    problem_name: str = "PROBLEM SET",
    normalize: bool = True,
    budget: int | None = None,
    beta: float | None = None,
    solve_tol: float | None = None,
    plot_title: str | None = None,
) -> None:
    """Create new figure. Add labels to plot and reformat axes.

    Parameters
    ----------
    plot_type : str
        String indicating which type of plot to produce:
            "all" : all estimated progress curves;

            "mean" : estimated mean progress curve;

            "quantile" : estimated beta quantile progress curve;

            "solve_time_cdf" : cdf of solve time;

            "cdf_solvability" : cdf solvability profile;

            "quantile_solvability" : quantile solvability profile;

            "diff_cdf_solvability" : difference of cdf solvability profiles;

            "diff_quantile_solvability" : difference of quantile solvability profiles;

            "area" : area scatterplot;

            "box" : box plot of terminal progress;

            "violin" : violin plot of terminal progress;

            "terminal_scatter" : scatterplot of mean and std dev of terminal progress.
    solver_name : str, default="SOLVER_SET"
        Name of solver.
    problem_name : str, default="PROBLEM_SET"
        Name of problem.
    normalize : bool, default=True
        True if progress curves are to be normalized w.r.t. optimality gaps,
        otherwise False.
    budget : int, optional
        Budget of problem, measured in function evaluations.
    beta : float, optional
        Quantile to compute, e.g., beta quantile; in (0, 1).
    solve_tol : float, optional
        Relative optimality gap definining when a problem is solved; in (0, 1].
    plot_title : str, optional
        Optional title to override the one that is autmatically generated.

    Raises
    ------
    TypeError
    ValueError

    """
    # Type checking
    if not isinstance(plot_type, str):
        error_msg = "Plot type must be a string."
        raise TypeError(error_msg)
    if not isinstance(solver_name, str):
        error_msg = "Solver name must be a string."
        raise TypeError(error_msg)
    if not isinstance(problem_name, str):
        error_msg = "Problem name must be a string."
        raise TypeError(error_msg)
    if not isinstance(normalize, bool):
        error_msg = "Normalize must be a boolean."
        raise TypeError(error_msg)
    if not isinstance(budget, (int, type(None))):
        error_msg = "Budget must be an integer or None."
        raise TypeError(error_msg)
    if not isinstance(beta, (float, type(None))):
        error_msg = "Beta must be a float or None."
        raise TypeError(error_msg)
    if not isinstance(solve_tol, (float, type(None))):
        error_msg = "Solve tolerance must be a float or None."
        raise TypeError(error_msg)
    if not isinstance(plot_title, (str, type(None))):
        error_msg = "Plot title must be a string or None."
        raise TypeError(error_msg)
    # Value checking
    if plot_type not in [
        "all",
        "mean",
        "quantile",
        "solve_time_cdf",
        "cdf_solvability",
        "quantile_solvability",
        "diff_cdf_solvability",
        "diff_quantile_solvability",
        "area",
        "box",
        "violin",
        "terminal_scatter",
    ]:
        error_msg = f"Plot type '{plot_type}' is not recognized."
        raise ValueError(error_msg)
    if isinstance(beta, float) and not 0 < beta < 1:
        error_msg = "Beta must be in (0, 1)."
        raise ValueError(error_msg)
    if isinstance(solve_tol, float) and not 0 < solve_tol <= 1:
        error_msg = "Solve tolerance must be in (0, 1]."
        raise ValueError(error_msg)

    plt.figure()
    # Set up axes and axis labels.
    if normalize:
        plt.ylabel("Fraction of Initial Optimality Gap", size=14)
        if plot_type != "box" and plot_type != "violin":
            plt.xlabel("Fraction of Budget", size=14)
            plt.xlim((0, 1))
            plt.ylim((-0.1, 1.1))
            plt.tick_params(axis="both", which="major", labelsize=12)
    else:
        plt.ylabel("Objective Function Value", size=14)
        if plot_type != "box" and plot_type != "violin":
            plt.xlabel("Budget", size=14)
            plt.xlim((0, budget))
            plt.tick_params(axis="both", which="major", labelsize=12)
    # Specify title (plus alternative y-axis label and alternative axes).
    if plot_type == "all":
        if normalize:
            title = f"{solver_name} on {problem_name}\nProgress Curves"
        else:
            title = f"{solver_name} on {problem_name}\nObjective Curves"
    elif plot_type == "mean":
        if normalize:
            title = f"{solver_name} on {problem_name}\nMean Progress Curve"
        else:
            title = f"{solver_name} on {problem_name}\nMean Objective Curve"
    elif plot_type == "quantile":
        if beta is None:
            error_msg = "Beta must be specified for quantile plot."
            raise ValueError(error_msg)
        if normalize:
            title = f"{solver_name} on {problem_name}\n{round(beta, 2)}-Quantile Progress Curve"
        else:
            title = f"{solver_name} on {problem_name}\n{round(beta, 2)}-Quantile Objective Curve"
    elif plot_type == "solve_time_cdf":
        if solve_tol is None:
            error_msg = "Solve tolerance must be specified for cdf plot."
            raise ValueError(error_msg)
        plt.ylabel("Fraction of Macroreplications Solved", size=14)
        title = f"{solver_name} on {problem_name}\nCDF of {round(solve_tol, 2)}-Solve Times"
    elif plot_type == "cdf_solvability":
        if solve_tol is None:
            error_msg = (
                "Solve tolerance must be specified for cdf solvability plot."
            )
            raise ValueError(error_msg)
        plt.ylabel("Problem Averaged Solve Fraction", size=14)
        title = f"CDF-Solvability Profile for {solver_name}\nProfile of CDFs of {round(solve_tol, 2)}-Solve Times"
    elif plot_type == "quantile_solvability":
        if beta is None:
            error_msg = "Beta must be specified for quantile solvability plot."
            raise ValueError(error_msg)
        if solve_tol is None:
            error_msg = "Solve tolerance must be specified for quantile solvability plot."
            raise ValueError(error_msg)
        plt.ylabel("Fraction of Problems Solved", size=14)
        title = f"Quantile Solvability Profile for {solver_name}\nProfile of {round(beta, 2)}-Quantiles of {round(solve_tol, 2)}-Solve Times"
    elif plot_type == "diff_cdf_solvability":
        if solve_tol is None:
            error_msg = (
                "Solve tolerance must be specified for cdf solvability plot."
            )
            raise ValueError(error_msg)
        plt.ylabel("Difference in Problem Averaged Solve Fraction", size=14)
        title = f"Difference of CDF-Solvability Profile for {solver_name}\nDifference of Profiles of CDFs of {round(solve_tol, 2)}-Solve Times"
        plt.plot([0, 1], [0, 0], color="black", linestyle="--")
        plt.ylim((-1, 1))
    elif plot_type == "diff_quantile_solvability":
        if beta is None:
            error_msg = "Beta must be specified for quantile solvability plot."
            raise ValueError(error_msg)
        if solve_tol is None:
            error_msg = "Solve tolerance must be specified for quantile solvability plot."
            raise ValueError(error_msg)
        plt.ylabel("Difference in Fraction of Problems Solved", size=14)
        title = f"Difference of Quantile Solvability Profile for {solver_name}\nDifference of Profiles of {round(beta, 2)}-Quantiles of {round(solve_tol, 2)}-Solve Times"
        plt.plot([0, 1], [0, 0], color="black", linestyle="--")
        plt.ylim((-1, 1))
    elif plot_type == "area":
        plt.xlabel("Mean Area", size=14)
        plt.ylabel("Std Dev of Area")
        # plt.xlim((0, 1))
        # plt.ylim((0, 0.5))
        title = f"{solver_name}\nAreas Under Progress Curves"
    elif plot_type == "box" or plot_type == "violin":
        plt.xlabel("Solvers")
        if normalize:
            plt.ylabel("Terminal Progress")
            title = f"{solver_name} on {problem_name}"
        else:
            plt.ylabel("Terminal Objective")
            title = f"{solver_name} on {problem_name}"
    elif plot_type == "terminal_scatter":
        plt.xlabel("Mean Terminal Progress", size=14)
        plt.ylabel("Std Dev of Terminal Progress")
        # plt.xlim((0, 1))
        # plt.ylim((0, 0.5))
        title = f"{solver_name}\nTerminal Progress"
    else:
        error_msg = f"'{plot_type}' is not implemented."
        raise NotImplementedError(error_msg)
    # if title argument provided, overide prevous title assignment
    if plot_title is not None:
        title = plot_title
    plt.title(title, size=14)


def save_plot(
    solver_name: str,
    problem_name: str,
    plot_type: Literal[
        "all",
        "mean",
        "quantile",
        "solve_time_cdf",
        "cdf_solvability",
        "quantile_solvability",
        "diff_cdf_solvability",
        "diff_quantile_solvability",
        "area",
        "box",
        "violin",
        "terminal_scatter",
    ],
    normalize: bool,
    extra: float | list[float] | None = None,
    plot_title: str | None = None,
    ext: str = ".png",
    save_as_pickle: bool = False,
) -> str | os.PathLike:
    """Create new figure. Add labels to plot and reformat axes.

    Parameters
    ----------
    solver_name : str
        Name of solver.
    problem_name : str
        Name of problem.
    plot_type : str
        String indicating which type of plot to produce:
            "all" : all estimated progress curves;

            "mean" : estimated mean progress curve;

            "quantile" : estimated beta quantile progress curve;

            "solve_time_cdf" : cdf of solve time;

            "cdf_solvability" : cdf solvability profile;

            "quantile_solvability" : quantile solvability profile;

            "diff_cdf_solvability" : difference of cdf solvability profiles;

            "diff_quantile_solvability" : difference of quantile solvability profiles;

            "area" : area scatterplot;

            "terminal_scatter" : scatterplot of mean and std dev of terminal progress.
    normalize : bool
        True if progress curves are to be normalized w.r.t. optimality gaps,
        otherwise False.
    extra : float | list [float], optional
        Extra number(s) specifying quantile (e.g., beta) and/or solve tolerance.
    plot_title: str, opt
        Will change name of save file if generic title is overwritten.
    ext: str, default = '.png'
        Extension to add to image file path to change file type
    save_as_pickle: bool, default = False
        True if plot should be saved to pickle file, False otherwise.

    Returns
    -------
    path_name : str
        Path name pointing to location where plot will be saved.

    Raises
    ------
    TypeError

    """
    # Type checking
    if not isinstance(solver_name, str):
        error_msg = "Solver name must be a string."
        raise TypeError(error_msg)
    if not isinstance(problem_name, str):
        error_msg = "Problem name must be a string."
        raise TypeError(error_msg)
    if plot_type not in [
        "all",
        "mean",
        "quantile",
        "solve_time_cdf",
        "cdf_solvability",
        "quantile_solvability",
        "diff_cdf_solvability",
        "diff_quantile_solvability",
        "area",
        "box",
        "violin",
        "terminal_scatter",
    ]:
        error_msg = f"Plot type '{plot_type}' is not recognized."
        raise ValueError(error_msg)
    if not isinstance(normalize, bool):
        error_msg = "Normalize must be a boolean."
        raise TypeError(error_msg)
    if (
        not isinstance(extra, (float, list, type(None)))
        or isinstance(extra, list)
        and not all(isinstance(e, float) for e in extra)
    ):
        error_msg = "Extra must be a float, list of floats, or None."
        raise TypeError(error_msg)
    if not isinstance(plot_title, (str, type(None))):
        error_msg = "Plot title must be a string or None."
        raise TypeError(error_msg)
    if not isinstance(ext, str):
        error_msg = "Extension must be a string."
        raise TypeError(error_msg)
    if not isinstance(save_as_pickle, bool):
        error_msg = "Save as pickle must be a boolean."
        raise TypeError(error_msg)

    # Form string name for plot filename.
    if plot_type == "all":
        plot_name = "all_prog_curves"
    elif plot_type == "mean":
        plot_name = "mean_prog_curve"
    elif plot_type == "quantile":
        plot_name = f"{extra}_quantile_prog_curve"
    elif plot_type == "solve_time_cdf":
        plot_name = f"cdf_{extra}_solve_times"
    elif plot_type == "cdf_solvability":
        plot_name = f"profile_cdf_{extra}_solve_times"
    elif plot_type == "quantile_solvability":
        if (
            isinstance(extra, list)
            and len(extra) == 2
            and isinstance(extra[0], float)
            and isinstance(extra[1], float)
        ):
            plot_name = f"profile_{extra[1]}_quantile_{extra[0]}_solve_times"
        else:
            error_msg = "Extra must be a list of two floats for 'quantile_solvability' plot type."
            raise ValueError(error_msg)
    elif plot_type == "diff_cdf_solvability":
        plot_name = f"diff_profile_cdf_{extra}_solve_times"
    elif plot_type == "diff_quantile_solvability":
        if (
            isinstance(extra, list)
            and len(extra) == 2
            and isinstance(extra[0], float)
            and isinstance(extra[1], float)
        ):
            plot_name = (
                f"diff_profile_{extra[1]}_quantile_{extra[0]}_solve_times"
            )
        else:
            error_msg = "Extra must be a list of two floats for 'diff_quantile_solvability' plot type."
            raise ValueError(error_msg)
    elif plot_type == "area":
        plot_name = "area_scatterplot"
    elif plot_type == "box":
        plot_name = "terminal_box"
    elif plot_type == "violin":
        plot_name = "terminal_violin"
    elif plot_type == "terminal_scatter":
        plot_name = "terminal_scatter"
    else:
        raise NotImplementedError(f"'{plot_type}' is not implemented.")

    plot_dir = os.path.join(EXPERIMENT_DIR, "plots")
    # Create directories if they do no exist.
    if not os.path.exists(plot_dir):
        os.makedirs(plot_dir)

    if not normalize:
        plot_name = plot_name + "_unnorm"

    # Reformat plot_name to be suitable as a string literal.
    plot_name = plot_name.replace("\\", "")
    plot_name = plot_name.replace("$", "")
    plot_name = plot_name.replace(" ", "_")

    if plot_title is None:
        path_name = os.path.join(
            plot_dir, f"{solver_name}_on_{problem_name}_{plot_name}"
        )
    else:
        path_name = os.path.join(plot_dir, plot_title)
    # add extension to path name
    extended_path_name = f"{path_name}{ext}"
    # Create directories if they do no exist.
    if not os.path.exists("./experiments/plots"):
        os.makedirs("./experiments", exist_ok=True)
        os.makedirs("./experiments/plots")
    # plt.savefig(extended_path_name, bbox_inches="tight")

    # Check to make sure file does not override previous images
    counter = 1
    new_path_name = path_name  # set incase counter not needed
    while os.path.exists(extended_path_name):
        extended_path_name = f"{path_name} ({counter}){ext}"
        new_path_name = f"{path_name} ({counter})"  # use for pickle
        counter += 1
    plt.savefig(extended_path_name, bbox_inches="tight")

    # save plot as pickle
    if save_as_pickle:
        fig = plt.gcf()
        pickle_path = f"{new_path_name}.pkl"
        with open(pickle_path, "wb") as f:
            pickle.dump(fig, f)
    # Return path_name for use in GUI.
    return extended_path_name


class ProblemsSolvers:
    """Base class for running one or more solver on one or more problem.

    Attributes
    ----------
    solver_names : list [str]
        List of solver names.
    n_solvers : int
        Number of solvers.
    problem_names : list [str]
        List of problem names.
    n_problems : int
        Number of problems.
    solvers : list [``base.Solver``]
        List of solvers.
    problems : list [``base.Problem``]
        List of problems.
    all_solver_fixed_factors : dict [dict]
        Fixed solver factors for each solver:
            outer key is solver name;
            inner key is factor name.
    all_problem_fixed_factors : dict [dict]
        Fixed problem factors for each problem:
            outer key is problem name;
            inner key is factor name.
    all_model_fixed_factors : dict of dict
        Fixed model factors for each problem:
            outer key is problem name;
            inner key is factor name.
    experiments : list [list [``experiment_base.ProblemSolver``]]
        All problem-solver pairs.
    file_name_path : str
        Path of .pickle file for saving ``experiment_base.ProblemsSolvers`` object.

    Parameters
    ----------
    solver_factors: list [dict], optional
        List of dictionaries that contain solver factors at different design points.
        Each variant of solver with be crossed together with each vairant of problem.
        (Requires solver_names with a name provided for each index in solver_factors.)
    problem_factors: list [dict], optional
        List of dictionaries that contain problem and model factors at different design points.
        Each variant of problem will be crossed together with each variant of solver.
        (Requires problem_names with a name provided for each index in problem_factors.)
    solver_names : list [str], optional
        List of solver names.
    problem_names : list [str], optional
        List of problem names.
    solver_renames : list [str], optional
        User-specified names for solvers.
    problem_renames : list [str], optional
        User-specified names for problems.
    fixed_factors_filename : str, optional
        Name of .py file containing dictionaries of fixed factors
        for solvers/problems/models.
    solvers : list [``base.Solver``], optional
        List of solvers.
    problems : list [``base.Problem``], optional
        List of problems.
    experiments : list [list [``experiment_base.ProblemSolver``]], optional
        All problem-solver pairs.
    file_name_path : str
        Path of .pickle file for saving ``experiment_base.ProblemsSolvers`` object.
    create_pair_pickles : bool, optional
        True if creating pickle files for each problem-solver pair, False otherwise.
    experiment_name: str, optional
        Name of experiment to be appended to the beginning of output files.

    """

    @property
    def solver_names(self) -> list[str]:
        """List of solver names."""
        return self.__solver_names

    @solver_names.setter
    def solver_names(self, solver_names: list[str]) -> None:
        self.__solver_names = solver_names

    @property
    def n_solvers(self) -> int:
        """Number of solvers."""
        return len(self.solver_names)

    @property
    def problem_names(self) -> list[str]:
        """List of problem names."""
        return self.__problem_names

    @problem_names.setter
    def problem_names(self, problem_names: list[str]) -> None:
        self.__problem_names = problem_names

    @property
    def n_problems(self) -> int:
        """Number of problems."""
        return len(self.problem_names)

    @property
    def solvers(self) -> list[Solver]:
        """List of solvers."""
        return self.__solvers

    @solvers.setter
    def solvers(self, solvers: list[Solver]) -> None:
        self.__solvers = solvers

    @property
    def problems(self) -> list[Problem]:
        """List of problems."""
        return self.__problems

    @problems.setter
    def problems(self, problems: list[Problem]) -> None:
        self.__problems = problems

    @property
    def all_solver_fixed_factors(self) -> dict[str, dict]:
        """Fixed solver factors for each solver."""
        return self.__all_solver_fixed_factors

    @all_solver_fixed_factors.setter
    def all_solver_fixed_factors(
        self, all_solver_fixed_factors: dict[str, dict]
    ) -> None:
        self.__all_solver_fixed_factors = all_solver_fixed_factors

    @property
    def all_problem_fixed_factors(self) -> dict[str, dict]:
        """Fixed problem factors for each problem."""
        return self.__all_problem_fixed_factors

    @all_problem_fixed_factors.setter
    def all_problem_fixed_factors(
        self, all_problem_fixed_factors: dict[str, dict]
    ) -> None:
        self.__all_problem_fixed_factors = all_problem_fixed_factors

    @property
    def all_model_fixed_factors(self) -> dict[str, dict]:
        """Fixed model factors for each problem."""
        return self.__all_model_fixed_factors

    @all_model_fixed_factors.setter
    def all_model_fixed_factors(
        self, all_model_fixed_factors: dict[str, dict]
    ) -> None:
        self.__all_model_fixed_factors = all_model_fixed_factors

    @property
    def experiments(self) -> list[list[ProblemSolver]]:
        """All problem-solver pairs."""
        return self.__experiments

    @experiments.setter
    def experiments(self, experiments: list[list[ProblemSolver]]) -> None:
        self.__experiments = experiments

    @property
    def file_name_path(self) -> str:
        """Path of .pickle file for saving ``experiment_base.ProblemsSolvers`` object."""
        return self.__file_name_path

    @file_name_path.setter
    def file_name_path(self, file_name_path: str) -> None:
        self.__file_name_path = file_name_path

    @property
    def create_pair_pickles(self) -> bool:
        """True if creating pickle files for each problem-solver pair, False otherwise."""
        return self.__create_pair_pickles

    @create_pair_pickles.setter
    def create_pair_pickles(self, create_pair_pickles: bool) -> None:
        self.__create_pair_pickles = create_pair_pickles

    @property
    def experiment_name(self) -> str:
        """Name of experiment to be appended to the beginning of output files."""
        return self.__experiment_name

    @experiment_name.setter
    def experiment_name(self, experiment_name: str) -> None:
        self.__experiment_name = experiment_name

    # TODO: If loading some ProblemSolver objects from file, check that their factors match those in the overall ProblemsSolvers.
    def __init__(
        self,
        solver_factors: list[dict] | None = None,
        problem_factors: list[dict] | None = None,
        solver_names: list[str] | None = None,
        problem_names: list[str] | None = None,
        solver_renames: list[str] | None = None,
        problem_renames: list[str] | None = None,
        fixed_factors_filename: str | None = None,
        solvers: list[Solver] | None = None,
        problems: list[Problem] | None = None,
        experiments: list[list[ProblemSolver]] | None = None,
        file_name_path: str | None = None,
        create_pair_pickles: bool = False,
        experiment_name: str | None = None,
    ) -> None:
        """Initialize ProblemsSolvers object.

        There are three ways to create a ProblemsSolvers object:
        1. Provide the names of the solvers and problems to look up in directory.py.
        2. Provide the lists of unique solver and problem objects to pair.
        3. Provide a list of list of ProblemSolver objects.

        Parameters
        ----------
        solver_factors: list [dict], optional
            List of dictionaries that contain solver factors at different design points.
            Each variant of solver with be crossed together with each vairant of problem.
            (Requires solver_names with a name provided for each index in solver_factors.)
        problem_factors: list [dict], optional
            List of dictionaries that contain problem and model factors at different design points.
            Each variant of problem will be crossed together with each variant of solver.
            (Requires problem_names with a name provided for each index in problem_factors.)
        solver_names : list [str], optional
            List of solver names.
        problem_names : list [str], optional
            List of problem names.
        solver_renames : list [str], optional
            User-specified names for solvers.
        problem_renames : list [str], optional
            User-specified names for problems.
        fixed_factors_filename : str, optional
            Name of .py file containing dictionaries of fixed factors
            for solvers/problems/models.
        solvers : list [``base.Solver``], optional
            List of solvers.
        problems : list [``base.Problem``], optional
            List of problems.
        experiments : list [list [``experiment_base.ProblemSolver``]], optional
            All problem-solver pairs.
        file_name_path : str, optional
            Path of .pickle file for saving ``experiment_base.ProblemsSolvers`` object.
        create_pair_pickles : bool, optional
            True if creating pickle files for each problem-solver pair, False otherwise.
        experiment_name: str, optional
            Name of experiment to be appended to the beginning of output files.

        Raises
        ------
        TypeError

        """
        # Type checking
        if (
            not isinstance(solver_factors, (list, type(None)))
            or isinstance(solver_factors, list)
            and not all(isinstance(dp, dict) for dp in solver_factors)
        ):
            error_msg = "Solver factors must be a list of dictionaries or None."
            raise TypeError(error_msg)
        if (
            not isinstance(problem_factors, (list, type(None)))
            or isinstance(problem_factors, list)
            and not all(isinstance(dp, dict) for dp in problem_factors)
        ):
            error_msg = (
                "Problem factors must be a list of dictionaries or None."
            )
            raise TypeError(error_msg)
        if (
            not isinstance(solver_names, (list, type(None)))
            or isinstance(solver_names, list)
            and not all(isinstance(name, str) for name in solver_names)
        ):
            error_msg = "Solver names must be a list of strings or None."
            raise TypeError(error_msg)
        if (
            not isinstance(problem_names, (list, type(None)))
            or isinstance(problem_names, list)
            and not all(isinstance(name, str) for name in problem_names)
        ):
            error_msg = "Problem names must be a list of strings or None."
            raise TypeError(error_msg)
        if (
            not isinstance(solver_renames, (list, type(None)))
            or isinstance(solver_renames, list)
            and not all(isinstance(name, str) for name in solver_renames)
        ):
            error_msg = "Solver renames must be a list of strings or None."
            raise TypeError(error_msg)
        if (
            not isinstance(problem_renames, (list, type(None)))
            or isinstance(problem_renames, list)
            and not all(isinstance(name, str) for name in problem_renames)
        ):
            error_msg = "Problem renames must be a list of strings or None."
            raise TypeError(error_msg)
        if not isinstance(fixed_factors_filename, (str, type(None))):
            error_msg = "Fixed factors filename must be a string or None."
            raise TypeError(error_msg)
        if (
            not isinstance(solvers, (list, type(None)))
            or isinstance(solvers, list)
            and not all(isinstance(solver, Solver) for solver in solvers)
        ):
            error_msg = "Solvers must be a list of Solver objects or None."
            raise TypeError(error_msg)
        if (
            not isinstance(problems, (list, type(None)))
            or isinstance(problems, list)
            and not all(isinstance(problem, Problem) for problem in problems)
        ):
            error_msg = "Problems must be a list of Problem objects or None."
            raise TypeError(error_msg)
        if (
            not isinstance(experiments, (list, type(None)))
            or isinstance(experiments, list)
            and not all(
                isinstance(experiment_list, list)
                for experiment_list in experiments
            )
            and not all(
                isinstance(experiment, ProblemSolver)
                for experiment_list in experiments
                for experiment in experiment_list
            )
        ):
            error_msg = "Experiments must be a list of lists of ProblemSolver objects or None."
            raise TypeError(error_msg)
        if not isinstance(file_name_path, (str, type(None))):
            error_msg = "File name path must be a string or None."
            raise TypeError(error_msg)
        if not isinstance(create_pair_pickles, bool):
            error_msg = "Create pair pickles must be a boolean."
            raise TypeError(error_msg)
        if not isinstance(experiment_name, (str, type(None))):
            error_msg = "Experiment name must be a string or None."
            raise TypeError(error_msg)
        # Value checking
        # TODO: Implement this

        # set attributes for pickle create and experiment file names
        self.create_pair_pickles = create_pair_pickles
        if experiment_name is not None:
            self.file_header = f"{experiment_name}_"
        else:
            self.file_header = ""

        output_dir = os.path.join(EXPERIMENT_DIR, "outputs")
        if not os.path.exists(output_dir):
            os.makedirs(output_dir)

        if experiments is not None:  # Method #3
            self.experiments = experiments
            self.solvers = [
                experiments[idx][0].solver for idx in range(len(experiments))
            ]
            self.problems = [
                experiment.problem for experiment in experiments[0]
            ]
            self.solver_names = [solver.name for solver in self.solvers]
            self.problem_names = [problem.name for problem in self.problems]
            self.solver_set = self.solver_names
            self.problem_set = self.problem_names

        elif solver_factors is not None and problem_factors is not None:
            # Create solvers list.
            solvers = []
            for index, dp in enumerate(solver_factors):
                if solver_names is None:
                    error_msg = "Solver names must be provided."
                    raise ValueError(error_msg)
                # Get corresponding name of solver from names.
                solver_name = solver_names[index]
                # Assign all factor values from current dp to solver object.
                solver = solver_directory[solver_name](fixed_factors=dp)
                solvers.append(solver)

            # Create problems list.
            problems = []
            for index, dp in enumerate(problem_factors):
                if problem_names is None:
                    error_msg = "Problem names must be provided."
                    raise ValueError(error_msg)
                # Get corresponding name of problem from names.
                problem_name = problem_names[index]
                fixed_factors = {}  # Will hold problem factor values for current dp.
                model_fixed_factors = {}  # Will hold model factor values for current dp.
                # Create default instances of problem and model to compare factor names.
                default_problem = problem_directory[problem_name]()
                default_model = default_problem.model

                # Set factor values for current dp using problem/model specifications
                # to determine if problem or model factor.
                for factor in dp:
                    if factor in default_problem.specifications:
                        fixed_factors[factor] = dp[factor]
                    if factor in default_model.specifications:
                        model_fixed_factors[factor] = dp[factor]
                # Create instance of problem and append to problems list.
                problem = problem_directory[problem_name](
                    fixed_factors=fixed_factors,
                    model_fixed_factors=model_fixed_factors,
                )
                problems.append(problem)
            # rename problems and solvers if applicable
            if solver_renames is not None:
                self.solver_renames = solver_renames
            else:
                if solver_names is None:
                    error_msg = "Solver names must be provided."
                    raise ValueError(error_msg)
                self.solver_renames = solver_names
            if problem_renames is not None:
                self.problem_renames = problem_renames
            else:
                if problem_names is None:
                    error_msg = "Problem names must be provided."
                    raise ValueError(error_msg)
                self.problem_renames = problem_names
            self.experiments = [
                [
                    ProblemSolver(
                        solver=solver,
                        problem=problem,
                        solver_rename=self.solver_renames[sol_indx],
                        problem_rename=self.problem_renames[prob_indx],
                        create_pickle=self.create_pair_pickles,
                        file_name_path=os.path.join(
                            output_dir,
                            f"{self.file_header}{self.solver_renames[sol_indx]}_on_{self.problem_renames[prob_indx]}",
                        ),
                    )
                    for prob_indx, problem in enumerate(problems)
                ]
                for sol_indx, solver in enumerate(solvers)
            ]
            self.solvers = solvers
            self.problems = problems
            if solver_names is not None:
                self.solver_names = solver_names
            if problem_names is not None:
                self.problem_names = problem_names

            if solver_names is None:
                self.solver_set = None
            else:
                self.solver_set = set(solver_names)
            if problem_names is None:
                self.problem_set = None
            else:
                self.problem_set = set(problem_names)

        elif solvers is not None and problems is not None:  # Method #2
            self.experiments = [
                [
                    ProblemSolver(solver=solver, problem=problem)
                    for problem in problems
                ]
                for solver in solvers
            ]
            self.solvers = solvers
            self.problems = problems
            self.solver_names = [solver.name for solver in self.solvers]
            self.problem_names = [problem.name for problem in self.problems]
            self.solver_set = self.solver_names
            self.problem_set = self.problem_names

        else:  # Method #1
            if solver_renames is None:
                if solver_names is None:
                    error_msg = "Solver names must be provided."
                    raise ValueError(error_msg)
                self.solver_names = solver_names
            else:
                self.solver_names = solver_renames
            if problem_renames is None:
                if problem_names is None:
                    error_msg = "Problem names must be provided."
                    raise ValueError(error_msg)
                self.problem_names = problem_names
            else:
                self.problem_names = problem_renames

            # Use this for naming file.
            self.solver_set = solver_names
            self.problem_set = problem_names
            # Read in fixed solver/problem/model factors from .py file in the experiments folder.
            # File should contain three dictionaries of dictionaries called
            #   - all_solver_fixed_factors
            #   - all_problem_fixed_factors
            #   - all_model_fixed_factors
            if fixed_factors_filename is None:
                self.all_solver_fixed_factors = {
                    solver_name: {} for solver_name in self.solver_names
                }
                self.all_problem_fixed_factors = {
                    problem_name: {} for problem_name in self.problem_names
                }
                self.all_model_fixed_factors = {
                    problem_name: {} for problem_name in self.problem_names
                }
            else:
                fixed_factors_filename = (
                    "experiments.inputs." + fixed_factors_filename
                )
                all_factors = importlib.import_module(fixed_factors_filename)
                self.all_solver_fixed_factors = (
                    all_factors.all_solver_fixed_factors
                )
                self.all_problem_fixed_factors = (
                    all_factors.all_problem_fixed_factors
                )
                self.all_model_fixed_factors = (
                    all_factors.all_model_fixed_factors
                )
            # Create all problem-solver pairs (i.e., instances of ProblemSolver class).
            self.experiments = []
            for solver_idx in range(self.n_solvers):
                solver_experiments = []
                for problem_idx in range(self.n_problems):
                    filename = os.path.join(
                        output_dir,
                        f"{self.solver_names[solver_idx]}_on_{self.problem_names[problem_idx]}.pickle",
                    )
                    if os.path.exists(filename):
                        with open(filename, "rb") as file:
                            next_experiment = pickle.load(file)
                        # TODO: Check if the solver/problem/model factors in the file match
                        # those for the ProblemsSolvers.
                    else:
                        if solver_names is None:
                            error_msg = "Solver names must be provided if no file exists."
                            raise ValueError(error_msg)
                        if problem_names is None:
                            error_msg = "Problem names must be provided if no file exists."
                            raise ValueError(error_msg)
                        # If no file exists, create new ProblemSolver object.
                        print(
                            f"No experiment file exists for {self.solver_names[solver_idx]} on {self.problem_names[problem_idx]}. Creating new experiment."
                        )
                        next_experiment = ProblemSolver(
                            solver_name=solver_names[solver_idx],
                            problem_name=problem_names[problem_idx],
                            solver_rename=self.solver_names[solver_idx],
                            problem_rename=self.problem_names[problem_idx],
                            solver_fixed_factors=self.all_solver_fixed_factors[
                                self.solver_names[solver_idx]
                            ],
                            problem_fixed_factors=self.all_problem_fixed_factors[
                                self.problem_names[problem_idx]
                            ],
                            model_fixed_factors=self.all_model_fixed_factors[
                                self.problem_names[problem_idx]
                            ],
                        )
                    solver_experiments.append(next_experiment)
                self.experiments.append(solver_experiments)
                self.solvers = [
                    self.experiments[idx][0].solver
                    for idx in range(len(self.experiments))
                ]
                self.problems = [
                    experiment.problem for experiment in self.experiments[0]
                ]
        # Initialize file path.
        if file_name_path is None:
            solver_names_string = ""
            problem_names_string = ""
            if self.solver_set is not None:
                solver_names_string = "_".join(self.solver_set)
            if self.problem_set is not None:
                problem_names_string = "_".join(self.problem_set)
            self.file_name_path = os.path.join(
                output_dir,
                f"{self.file_header}group_{solver_names_string}_on_{problem_names_string}.pickle",
            )
        else:
            self.file_name_path = file_name_path

            self.solver_set = self.solver_names
            self.problem_set = self.problem_names

    def check_compatibility(self) -> str:
        """Check whether all experiments' solvers and problems are compatible.

        Returns
        -------
        error_str : str
            Error message in the event any problem and solver are incompatible.

        """
        error_str = ""
        for solver_idx in range(self.n_solvers):
            for problem_idx in range(self.n_problems):
                new_error_str = self.experiments[solver_idx][
                    problem_idx
                ].check_compatibility()
                if new_error_str != "":
                    error_str += f"For solver {self.solver_names[solver_idx]} and problem {self.problem_names[problem_idx]}... {new_error_str}"
        return error_str

    def run(self, n_macroreps: int) -> None:
        """Run `n_macroreps` of each solver on each problem.

        Parameters
        ----------
        n_macroreps : int
            Number of macroreplications of the solver to run on the problem.

        Raises
        ------
        TypeError
        ValueError

        """
        # Type checking
        if not isinstance(n_macroreps, int):
            error_msg = "Number of macroreplications must be an integer."
            raise TypeError(error_msg)
        # Value checking
        if n_macroreps <= 0:
            error_msg = "Number of macroreplications must be positive."
            raise ValueError(error_msg)

        for solver_idx in range(self.n_solvers):
            for problem_idx in range(self.n_problems):
                experiment = self.experiments[solver_idx][problem_idx]
                # If the problem-solver pair has not been run in this way before,
                # run it now and save result to .pickle file.
                if not experiment.has_run:
                    print(
                        f"Running {n_macroreps} macro-replications of {experiment.solver.name} on {experiment.problem.name}."
                    )
                    experiment.run(n_macroreps)
        # Save ProblemsSolvers object to .pickle file.
        self.record_group_experiment_results()

    def post_replicate(
        self,
        n_postreps: int,
        crn_across_budget: bool = True,
        crn_across_macroreps: bool = False,
    ) -> None:
        """For each problem-solver pair, run postreplications at solutions recommended by the solver on each macroreplication.

        Parameters
        ----------
        n_postreps : int
            Number of postreplications to take at each recommended solution.
        crn_across_budget : bool, default=True
            True if CRN used for post-replications at solutions recommended at different times,
            otherwise False.
        crn_across_macroreps : bool, default=False
            True if CRN used for post-replications at solutions recommended on different
            macroreplications, otherwise False.

        Raises
        ------
        TypeError
        ValueError

        """
        # Type checking
        if not isinstance(n_postreps, int):
            error_msg = "Number of postreplications must be an integer."
            raise TypeError(error_msg)
        if not isinstance(crn_across_budget, bool):
            error_msg = "CRN across budget must be a boolean."
            raise TypeError(error_msg)
        if not isinstance(crn_across_macroreps, bool):
            error_msg = "CRN across macroreplications must be a boolean."
            raise TypeError(error_msg)
        # Value checking
        if n_postreps <= 0:
            error_msg = "Number of postreplications must be positive."
            raise ValueError(error_msg)

        for solver_index in range(self.n_solvers):
            for problem_index in range(self.n_problems):
                experiment = self.experiments[solver_index][problem_index]
                # If the problem-solver pair has not been post-replicated in this way before,
                # post-process it now.
                if not experiment.has_postreplicated:
                    print(
                        f"Post-processing {experiment.solver.name} on {experiment.problem.name}."
                    )
                    experiment.post_replicate(
                        n_postreps, crn_across_budget, crn_across_macroreps
                    )
        # Save ProblemsSolvers object to .pickle file.
        self.record_group_experiment_results()

    def post_normalize(
        self, n_postreps_init_opt: int, crn_across_init_opt: bool = True
    ) -> None:
        """Construct objective curves and (normalized) progress curves for all collections of experiments on all given problem.

        Parameters
        ----------
        n_postreps_init_opt : int
            Number of postreplications to take at initial x0 and optimal x*.
        crn_across_init_opt : bool, default=True
            True if CRN used for post-replications at solutions x0 and x*,
            otherwise False.

        Raises
        ------
        TypeError
        ValueError

        """
        # Type checking
        if not isinstance(n_postreps_init_opt, int):
            error_msg = "Number of postreplications must be an integer."
            raise TypeError(error_msg)
        if not isinstance(crn_across_init_opt, bool):
            error_msg = (
                "CRN across initial and optimal solutions must be a boolean."
            )
            raise TypeError(error_msg)
        # Value checking
        if n_postreps_init_opt <= 0:
            error_msg = "Number of postreplications must be positive."
            raise ValueError(error_msg)

        for problem_idx in range(self.n_problems):
            experiments_same_problem = [
                self.experiments[solver_idx][problem_idx]
                for solver_idx in range(self.n_solvers)
            ]
            post_normalize(
                experiments=experiments_same_problem,
                n_postreps_init_opt=n_postreps_init_opt,
                crn_across_init_opt=crn_across_init_opt,
            )
        # Save ProblemsSolvers object to .pickle file.
        self.record_group_experiment_results()

    def check_postreplicate(self) -> bool:
        """Check to see if all experiments have been postreplicated.

        Return:
        ------
        bool
            True if all experiments have been postreplicated, false otherwise.

        """
        for solver_idx in range(self.n_solvers):
            for problem_idx in range(self.n_problems):
                experiment = self.experiments[solver_idx][problem_idx]
                if not experiment.has_postreplicated:
                    return False
        return True

    def check_postnormalize(self) -> bool:
        """Check to see if all experiments have been postnormalized.

        Return:
        ------
        bool
            True if all experiments have been postnormalized, false otherwise.

        """
        for solver_idx in range(self.n_solvers):
            for problem_idx in range(self.n_problems):
                experiment = self.experiments[solver_idx][problem_idx]
                if not experiment.has_postreplicated:
                    return False
        return True

    def record_group_experiment_results(self) -> None:
        """Save ``experiment_base.ProblemsSolvers`` object to .pickle file."""
        output_dir = os.path.join(EXPERIMENT_DIR, "outputs")
        if not os.path.exists(output_dir):
            os.makedirs(output_dir)
        with open(self.file_name_path, "wb") as file:
            pickle.dump(self, file, pickle.HIGHEST_PROTOCOL)

    def log_group_experiment_results(self) -> None:
        """Create readable .txt file describing the solvers and problems that make up the ProblemSolvers object."""
        # Create a new text file in experiment/{date/time of launch}/logs folder with correct name.
        new_path = self.file_name_path.replace(
            "outputs", "logs"
        )  # Adjust file_path_name to correct folder.
        new_path = new_path.replace(
            ".pickle", "_group_experiment_results.txt"
        )  # Remove .pickle from .txt file name.

        # Create directory if it does no exist.
        log_dir = os.path.dirname(new_path)
        if not os.path.exists(log_dir):
            os.makedirs(log_dir)

        # Create text file.
        with open(new_path, "w") as file:
            # Title text file with experiment information.
            file.write(self.file_name_path)
            file.write("\n")
            # Write the name of each problem.
            file.write(
                "----------------------------------------------------------------------------------------------"
            )
            file.write("\nProblems:\n\n")
            for i in range(self.n_problems):
                file.write(f"{self.problem_renames[i]}\n\t")
                # Write model factors for each problem.
                file.write("Model Factors:\n")
                for key, value in self.problems[i].model.factors.items():
                    # Excluding model factors corresponding to decision variables.
                    if key not in self.problems[i].model_decision_factors:
                        file.write(f"\t\t{key}: {value}\n")
                # Write problem factors for each problem.
                file.write("\n\tProblem Factors:\n")
                for key, value in self.problems[i].factors.items():
                    file.write(f"\t\t{key}: {value}\n")
                file.write("\n")
            file.write(
                "----------------------------------------------------------------------------------------------"
            )
            # Write the name of each Solver.
            file.write("\nSolvers:\n\n")
            # Write solver factors for each solver.
            for j in range(self.n_solvers):
                file.write(f"{self.solver_renames[j]}\n\t")
                file.write("Solver Factors:\n")
                for key, value in self.solvers[
                    j
                ].factors.items():  # changed from i to j
                    file.write(f"\t\t{key}: {value}\n")
                file.write("\n")
            file.write(
                "----------------------------------------------------------------------------------------------"
            )
            # Write the name of pickle files for each Problem-Solver pair if created.
            if self.create_pair_pickles:
                file.write(
                    "\nThe .pickle files for the associated Problem-Solver pairs are:\n"
                )
                for solver_group in self.experiments:
                    for experiment in solver_group:
                        directory, file_name = os.path.split(
                            experiment.file_name_path
                        )
                        file.write(f"{file_name}\n")
            # for p in self.problem_names:
            #     for s in self.solver_names:
            #         file.write(f"\t{s}_on_{p}.pickle\n")
        file.close()

    def report_group_statistics(
        self,
        solve_tols: list[float] | None = None,
        csv_filename: str = "df_solver_results",
    ) -> None:
        """Report statistics for all solvers on all problems.

        Parameters
        ----------
        solve_tols : list [float], optional
            Relative optimality gap(s) definining when a problem is solved; in (0,1].
        csv_filename : str, optional
            Name of .csv file to print output to. Do not include '.csv' extension.

        Raises
        ------
        TypeError
        ValueError

        """
        # Assign default values
        if solve_tols is None:
            solve_tols = [0.05, 0.10, 0.20, 0.50]
        # Type checking
        if not isinstance(solve_tols, list) or not all(
            isinstance(tol, float) for tol in solve_tols
        ):
            error_msg = "Solve tols must be a list of floats or None."
            raise TypeError(error_msg)
        if not isinstance(csv_filename, str):
            error_msg = "CSV filename must be a string."
            raise TypeError(error_msg)
        # Value checking
        if not all(0 < tol <= 1 for tol in solve_tols):
            error_msg = "Solve tols must be in (0,1]."
            raise ValueError(error_msg)
        # TODO: figure out if we should also check for increasing order of solve_tols

        # create dictionary of common solvers and problems
        pair_dict = {}  # used to hold pairs of

        for sublist in self.experiments:
            for obj in sublist:
                solver = type(obj.solver).__name__
                problem = type(obj.problem).__name__
                key = (solver, problem)
                if key not in pair_dict:
                    pair_dict[key] = [obj]
                else:
                    pair_dict[key].append(obj)
        for (solver, problem), pair_list in pair_dict.items():
            csv_filename = f"{self.file_header}{solver}_on_{problem}_results"
            self.report_statistics(
                pair_list=pair_list,
                solve_tols=solve_tols,
                csv_filename=csv_filename,
            )

    def report_statistics(
        self,
        pair_list: list[ProblemSolver],
        solve_tols: list[float] | None = None,
        csv_filename: str = "df_solver_results",
    ) -> None:
        """For each design point, calculate statistics from each macoreplication and print to csv.

        Parameters
        ----------
        pair_list: list [``experiment_base.ProblemSolver``]
            List of ProblemSolver objects.
        solve_tols : list [float], default = [0.05, 0.10, 0.20, 0.50]
            Relative optimality gap(s) definining when a problem is solved; in (0,1].
        csv_filename : str, default="df_solver_results"
            Name of .csv file to print output to.

        Raises
        ------
        TypeError
        ValueError

        """
        # Assign default values
        if solve_tols is None:
            solve_tols = [0.05, 0.10, 0.20, 0.50]
        # Type checking
        if not isinstance(pair_list, list) or not all(
            isinstance(obj, ProblemSolver) for obj in pair_list
        ):
            error_msg = "Pair list must be a list of ProblemSolver objects."
            raise TypeError(error_msg)
        if not isinstance(solve_tols, list) or not all(
            isinstance(tol, float) for tol in solve_tols
        ):
            error_msg = "Solve tols must be a list of floats or None."
            raise TypeError(error_msg)
        if not isinstance(csv_filename, str):
            error_msg = "CSV filename must be a string."
            raise TypeError(error_msg)
        # Value checking
        if not all(0 < tol <= 1 for tol in solve_tols):
            error_msg = "Solve tols must be in (0,1]."
            raise ValueError(error_msg)
        # TODO: figure out if we should also check for increasing order of solve_tols

        # Create directory if it does no exist.
        log_dir = os.path.join(EXPERIMENT_DIR, "logs")
        if not os.path.exists(log_dir):
            os.makedirs(log_dir)

        file_path = os.path.join(log_dir, f"{csv_filename}.csv")
        with open(file_path, mode="w", newline="") as output_file:
            csv_writer = csv.writer(
                output_file,
                delimiter=",",
                quotechar='"',
                quoting=csv.QUOTE_MINIMAL,
            )
            base_experiment = pair_list[0]
            solver_factor_names = list(
                base_experiment.solver.specifications.keys()
            )
            problem_factor_names = list(
                base_experiment.problem.specifications.keys()
            )
            model_factor_names = list(
                set(base_experiment.problem.model.specifications.keys())
                - base_experiment.problem.model_decision_factors
            )
            # Concatenate solve time headers.
            solve_time_headers = [
                [f"{solve_tol}-Solve Time", f"{solve_tol}-Solved? (Y/N)"]
                for solve_tol in solve_tols
            ]
            solve_time_headers = list(
                itertools.chain.from_iterable(solve_time_headers)
            )
            # Print headers.
            csv_writer.writerow(
                [
                    "DesignPt#",
                    "SolverName",
                    *solver_factor_names,
                    "ProblemName",
                    *problem_factor_names,
                    *model_factor_names,
                    "MacroRep#",
                    "Final Relative Optimality Gap",
                    "Area Under Progress Curve",
                    *solve_time_headers,
                    "Initial Solution",
                    "Initial Objective Function Value",
                    "Optimal Solution",
                    "Optimal Objective Function Value",
                ]
            )
            # Compute performance metrics.
            for designpt_index in range(len(pair_list)):
                experiment = pair_list[designpt_index]
                solver_name = experiment.solver.name
                problem_name = experiment.problem.name
                # Parse lists of factors.
                solver_factor_list = [
                    experiment.solver.factors[solver_factor_name]
                    for solver_factor_name in solver_factor_names
                ]
                problem_factor_list = [
                    experiment.problem.factors[problem_factor_name]
                    for problem_factor_name in problem_factor_names
                ]
                model_factor_list = [
                    experiment.problem.model.factors[model_factor_name]
                    for model_factor_name in model_factor_names
                ]
                for mrep in range(experiment.n_macroreps):
                    progress_curve = experiment.progress_curves[mrep]
                    # Parse list of statistics.
                    solve_time_values = [
                        [
                            progress_curve.compute_crossing_time(
                                threshold=solve_tol
                            ),
                            int(
                                progress_curve.compute_crossing_time(
                                    threshold=solve_tol
                                )
                                < np.inf
                            ),
                        ]
                        for solve_tol in solve_tols
                    ]
                    solve_time_values = list(
                        itertools.chain.from_iterable(solve_time_values)
                    )
                    statistics_list = [
                        progress_curve.y_vals[-1],
                        progress_curve.compute_area_under_curve(),
                        *solve_time_values,
                    ]
                    init_sol = tuple([round(x, 4) for x in experiment.x0])
                    int_obj = experiment.x0_postreps[mrep]
                    opt_sol = tuple(
                        [
                            round(x, 4)
                            for x in experiment.all_recommended_xs[mrep][-1]
                        ]
                    )
                    opt_obj = experiment.all_est_objectives[mrep][-1]
                    solution_list = [init_sol, int_obj, opt_sol, opt_obj]
                    print_list = [
                        designpt_index,
                        solver_name,
                        *solver_factor_list,
                        problem_name,
                        *problem_factor_list,
                        *model_factor_list,
                        mrep,
                        *statistics_list,
                        *solution_list,
                    ]
                    csv_writer.writerow(print_list)


def read_group_experiment_results(
    file_name_path: str | os.PathLike,
) -> ProblemsSolvers:
    """Read in ``experiment_base.ProblemsSolvers`` object from .pickle file.

    Parameters
    ----------
    file_name_path : str | os.PathLike
        Path of .pickle file for reading ``experiment_base.ProblemsSolvers`` object.

    Returns
    -------
    groupexperiment : ``experiment_base.ProblemsSolvers``
        Problem-solver group that has been run or has been post-processed.

    Raises
    ------
    TypeError
    ValueError

    """
    # Type checking
    if not isinstance(file_name_path, (str, os.PathLike)):
        error_msg = "File name path must be a string or os.PathLike object."
        raise TypeError(error_msg)
    # Value checking
    if not os.path.exists(file_name_path):
        error_msg = "File name path does not exist."
        raise ValueError(error_msg)

    with open(file_name_path, "rb") as file:
        groupexperiment = pickle.load(file)
    return groupexperiment


def find_unique_solvers_problems(
    experiments: list[ProblemSolver],
) -> tuple[list[Solver], list[Problem]]:
    """Identify the unique problems and solvers in a collection of experiments.

    Parameters
    ----------
    experiments : list [``experiment_base.ProblemSolver``]
        ProblemSolver pairs of different solvers on different problems.

    Returns
    -------
    list [``base.Solver``]
        Unique solvers.
    list [``base.Problem``]
        Unique problems.

    Raises
    ------
    TypeError

    """
    # Type checking
    if not isinstance(experiments, list) or not all(
        isinstance(experiment, ProblemSolver) for experiment in experiments
    ):
        error_msg = "Experiments must be a list of ProblemSolver objects."
        raise TypeError(error_msg)

    unique_solvers = list(
        set([experiment.solver for experiment in experiments])
    )
    unique_problems = list(
        set([experiment.problem for experiment in experiments])
    )
    # unique_solvers = []
    # unique_problems = []
    # for experiment in experiments:
    #     if experiment.solver not in unique_solvers:
    #         unique_solvers.append(experiment.solver)
    #     if experiment.problem not in unique_problems:
    #         unique_problems.append(experiment.problem)
    return unique_solvers, unique_problems


def find_missing_experiments(
    experiments: list[ProblemSolver],
) -> tuple[list[Solver], list[Problem], list[tuple[Solver, Problem]]]:
    """Identify problem-solver pairs that are not part of a list of experiments.

    Parameters
    ----------
    experiments : list [``experiment_base.ProblemSolver``]
        Problem-solver pairs of different solvers on different problems.

    Returns
    -------
    list [``base.Solver``]
        List of solvers present in the list of experiments
    list [``base.Problem``]
        List of problems present in the list of experiments.
    list [tuple [``base.Solver``, ``base.Problem``]]
        List of names of missing problem-solver pairs.

    Raises
    ------
    TypeError

    """
    # Type checking
    if not isinstance(experiments, list) or not all(
        isinstance(experiment, ProblemSolver) for experiment in experiments
    ):
        error_msg = "Experiments must be a list of ProblemSolver objects."
        raise TypeError(error_msg)

    pairs = [
        (experiment.solver, experiment.problem) for experiment in experiments
    ]
    unique_solvers, unique_problems = find_unique_solvers_problems(experiments)
    missing = []
    for solver in unique_solvers:
        for problem in unique_problems:
            if (solver, problem) not in pairs:
                missing.append((solver, problem))
    return unique_solvers, unique_problems, missing


def make_full_metaexperiment(
    existing_experiments: list[ProblemSolver],
    unique_solvers: list[Solver],
    unique_problems: list[Problem],
    missing_experiments: list[tuple[Solver, Problem]],
) -> ProblemsSolvers:
    """Create experiment objects for missing problem-solver pairs and run them.

    Parameters
    ----------
    existing_experiments : list [``experiment_base.ProblemSolver``]
        Problem-solver pairs of different solvers on different problems.
    unique_solvers : list [``base.Solver objects``]
        List of solvers present in the list of experiments.
    unique_problems : list [``base.Problem``]
        List of problems present in the list of experiments.
    missing_experiments : list [tuple [``base.Solver``, ``base.Problem``]]
        List of missing problem-solver pairs.

    Returns
    -------
    metaexperiment : ``experiment_base.ProblemsSolvers``
        New ProblemsSolvers object.

    Raises
    ------
    TypeError

    """
    # Type checking
    if not isinstance(existing_experiments, list) or not all(
        isinstance(experiment, ProblemSolver)
        for experiment in existing_experiments
    ):
        error_msg = (
            "Existing experiments must be a list of ProblemSolver objects."
        )
        raise TypeError(error_msg)
    if not isinstance(unique_solvers, list) or not all(
        isinstance(solver, Solver) for solver in unique_solvers
    ):
        error_msg = "Unique solvers must be a list of Solver objects."
        raise TypeError(error_msg)
    if not isinstance(unique_problems, list) or not all(
        isinstance(problem, Problem) for problem in unique_problems
    ):
        error_msg = "Unique problems must be a list of Problem objects."
        raise TypeError(error_msg)
    if (
        not isinstance(missing_experiments, list)
        or not all(isinstance(pair, tuple) for pair in missing_experiments)
        or not all(len(pair) == 2 for pair in missing_experiments)
        or not all(
            isinstance(pair[0], Solver) and isinstance(pair[1], Problem)
            for pair in missing_experiments
        )
    ):
        error_msg = "Missing experiments must be a list of tuples of Solver and Problem objects."
        raise TypeError(error_msg)

    # Ordering of solvers and problems in unique_solvers and unique_problems
    # is used to construct experiments.
    full_experiments = [
        [] * len(unique_problems) for _ in range(len(unique_solvers))
    ]
    for experiment in existing_experiments:
        solver_idx = unique_solvers.index(experiment.solver)
        problem_idx = unique_problems.index(experiment.problem)
        full_experiments[solver_idx][problem_idx] = experiment
    for pair in missing_experiments:
        solver_idx = unique_solvers.index(pair[0])
        problem_idx = unique_problems.index(pair[1])
        full_experiments[solver_idx][problem_idx] = ProblemSolver(
            solver=pair[0], problem=pair[1]
        )
    metaexperiment = ProblemsSolvers(experiments=full_experiments)
    return metaexperiment


def create_design(
    name: str,
    factor_headers: list[str],
    factor_settings_filename: str,
    fixed_factors: dict,
    class_type: Literal["solver", "problem", "model"],
    n_stacks: int = 1,
    design_type: Literal["nolhs"] = "nolhs",
    cross_design_factors: dict | None = None,
    csv_filename: str | None = None,
) -> list:
    """Create a design of solver or problem factors using Ruby.

    Parameters
    ----------
    name : str
        Name of solver, problem, or model.
    factor_headers : list[str]
        List of factor names that are changing in the design.
    factor_settings_filename : str
        name of factor settings file within data_farming_experiments folder.
    fixed_factors : dict
        dict of fixed factor values that are different that defaults.
    n_stacks : int, optional
        number of stacks for ruby calculation. The default is '1'.
    design_type : str, optional
        design type for ruby calculation. The default is 'nolhs'.
    cross_design_factors : dict, optional
        dict of lists of values of factors to include in cross design. The default is None.
    class_type: str, optional
        determines class type (solver, problem, or model) that design is over. Problem automatically combines problem factors with model factors. Choose model to run without any associated problem(s).
        default is 'solver'
    csv_filename: str, optional
        override default csv file name

    Returns
    -------
    design_list : list
        list that contains a dict of factor values for every design point.

    Throws
    ------
    Exception
        If ruby is not installed on the system or if the design type is not valid.

    Raises
    ------
    TypeError
    ValueError

    """
    # Default values
    if cross_design_factors is None:
        cross_design_factors = {}
    if csv_filename is None:
        csv_filename = factor_settings_filename

    # Type checking
    if not isinstance(name, str):
        error_msg = "Name must be a string."
        raise TypeError(error_msg)
    if not isinstance(factor_headers, list) or not all(
        isinstance(header, str) for header in factor_headers
    ):
        error_msg = "Factor headers must be a list of strings."
        raise TypeError(error_msg)
    if not isinstance(factor_settings_filename, str):
        error_msg = "Factor settings filename must be a string."
        raise TypeError(error_msg)
    if not isinstance(fixed_factors, dict):
        error_msg = "Fixed factors must be a dictionary."
        raise TypeError(error_msg)
    if not isinstance(n_stacks, int):
        error_msg = "Number of stacks must be an integer."
        raise TypeError(error_msg)
    if not isinstance(design_type, str):
        error_msg = "Design type must be a string."
        raise TypeError(error_msg)
    if not isinstance(cross_design_factors, dict):
        error_msg = "Cross design factors must be a dictionary or None."
        raise TypeError(error_msg)
    if not isinstance(class_type, str):
        error_msg = "Class type must be a string."
        raise TypeError(error_msg)
    if not isinstance(csv_filename, str):
        error_msg = "CSV filename must be a string or None."
        raise TypeError(error_msg)

    # TODO: add additional checking
    # Value checking
    if n_stacks <= 0:
        error_msg = "Number of stacks must be positive."
        raise ValueError(error_msg)
    if design_type not in ["nolhs"]:
        error_msg = "Invalid design type."
        raise ValueError(error_msg)

    # Search directories to create object based on name provided.
    if class_type == "solver":
        if name not in solver_directory:
            error_msg = f"Solver name {name} not found in solver directory."
            raise ValueError(error_msg)
        design_object = solver_directory[name]()
    elif class_type == "problem":
        if name not in problem_directory:
            error_msg = f"Problem name {name} not found in problem directory."
            raise ValueError(error_msg)
        design_object = problem_directory[name]()
    elif class_type == "model":
        if name not in model_directory:
            error_msg = f"Model name {name} not found in model directory."
            raise ValueError(error_msg)
        design_object = model_directory[name]()

    # Check if Ruby and the specified design type are installed/on the system path.
    if shutil.which("ruby") is None:
        error_msg = "Ruby is not installed on your system or is not in your system path."
        error_msg += "\nIf you just installed Ruby, you may need to restart your terminal or IDE."
        raise Exception(error_msg)
    if shutil.which(f"stack_{design_type}.rb") is None:
        # Isn't on path, but could still be installed
        # Query the list of gems to see if the gem is installed
        results = subprocess.run(
            'gem list',
            shell=True,
            capture_output=True,
        )
        # Break the gems into an array
        gem_list = results.stdout.decode("utf-8").strip().splitlines()
        # Get only the line with the datafarming
        datafarming_line = [gem for gem in gem_list if gem.startswith("datafarming ")]
        # If the new array is empty, then datafarming isn't installed
        if (len(datafarming_line) == 0):
            error_msg = "Datafarming gem is not installed. Please install it by running:"
            error_msg += "\n`gem install datafarming -v 1.4`"
            raise Exception(error_msg)
        # The datafarming gem exists, but is there a valid version installed?
        # Strip away all the information except for version(s)
        datafarming_versions = datafarming_line[0].replace("datafarming (", "").replace("default: ", "").replace(")", "").split(", ")
        # Check for valid versions (min <= version < max)
        min_version = "1.0.0"
        max_version = "2.0.0"
        version_check_results = [min_version <= version < max_version for version in datafarming_versions]
        if not any(version_check_results):
            # Write the correct error message depending on plurality
            if len(version_check_results) == 1:
                error_msg = f"Datafarming gem is installed, but the installed version {datafarming_versions} is not supported."
            else:
                error_msg = f"Datafarming gem is installed, but the installed versions {datafarming_versions.sort()} are not supported."
            error_msg += f" Please install version {min_version} <= x < {max_version}."
            error_msg += " This can be done by running:"
            error_msg += "\n`gem install datafarming -v 1.4`"
            raise Exception(error_msg)

    # Make directory to store the current design file.
    data_farming_path = os.path.join(EXPERIMENT_DIR, "data_farming")
    if not os.path.exists(data_farming_path):
        os.makedirs(data_farming_path)

    source_file = os.path.join(
        data_farming_path, f"{factor_settings_filename}.txt"
    )
    design_file = os.path.join(
        data_farming_path, f"{factor_settings_filename}_design.txt"
    )
    # If the dest file already exists, delete it
    # TODO: investigate if this may cause issues with multiple concurrent designs
    if os.path.exists(design_file):
        os.remove(design_file)

    # Create solver factor design from .txt file of factor settings.
    command = (
        f"stack_{design_type}.rb -s {n_stacks} {source_file} > {design_file}"
    )
    completed_process = subprocess.run(command, capture_output=True, shell=True)
    # If the design file doesn't exist, there was an error in the Ruby script.
    if not os.path.exists(design_file):
        error_msg = completed_process.stderr.decode("utf-8")
        raise Exception(
            f"Ruby script did not complete successfully.\nError:\n{error_msg}"
        )  # Raise exception with error message.

    # Read in design matrix from .txt file. Result is a pandas DataFrame.
    try:
        design_table = pd.read_csv(
            design_file,
            header=None,
            delimiter="\t",
            encoding="utf-8",
        )
    except pd.errors.EmptyDataError:
        error_msg = "Error in Ruby script. No data in design file.\nMake sure to select factors for data farming."
        raise Exception(error_msg) from pd.errors.EmptyDataError

    design_table.columns = factor_headers  # Add factor headers names to dt.

    # Combine model and problem specifications for problems
    if class_type == "problem":
        specifications = {
            **design_object.specifications,
            **design_object.model.specifications,
        }
    else:
        specifications = design_object.specifications

    for factor in (
        specifications
    ):  # Add default values to str dict for unspecified factors.
        default = specifications[factor].get("default")
        if factor not in fixed_factors and factor not in factor_headers:
            fixed_factors[factor] = default
    # Add fixed factors to dt.
    for factor in fixed_factors:
        design_table[factor] = str(
            fixed_factors[factor]
        )  # Change to string to ensure correct addition of tuples & list data types.

    # Add cross design factors to design table.
    if len(cross_design_factors) != 0:
        # num_cross = 0 # number of times cross design is run

        # Create combination of categorical factor options.
        cross_factor_names = list(cross_design_factors.keys())
        combinations = itertools.product(
            *(cross_design_factors[opt] for opt in cross_factor_names)
        )

        new_design_table = pd.DataFrame()  # Temp empty value.
        for combination in combinations:
            combination_dict = dict(
                zip(cross_factor_names, combination)
            )  # Dictionary containing current combination of cross design factor values.
            working_design_table = design_table.copy()

            for factor in combination_dict:
                str_factor_val = str(combination_dict[factor])
                working_design_table[factor] = str_factor_val

            new_design_table = pd.concat(
                [new_design_table, working_design_table], ignore_index=True
            )

        design_table = new_design_table

    # Create list of solver or problem objects for each dp using design_table.
    design_list = []
    dp_dict = design_table.to_dict(
        orient="list"
    )  # Creates dictonary of table to convert values to proper datatypes.
    for dp in range(len(design_table)):
        dp_factors = {}
        for factor in dp_dict:
            factor_str = str(dp_dict[factor][dp])
            dp_factors[factor] = ast.literal_eval(factor_str)
        design_list.append(dp_factors)

    # print("Design List", design_list, sep="\n\t")

    # Write extra design information to design table.
    design_table.insert(0, "design_num", range(len(design_table)))
    design_table["name"] = design_object.name
    design_table["design_type"] = design_type
    design_table["num_stacks"] = str(n_stacks)
    # Dump the design table to a csv file.
    design_file_csv = design_file.replace(".txt", ".csv")
    design_table.to_csv(design_file_csv, mode="w", header=True, index=False)

    # Now return the list from earlier
    return design_list<|MERGE_RESOLUTION|>--- conflicted
+++ resolved
@@ -24,15 +24,9 @@
 
 from simopt.base import Problem, Solution, Solver
 from simopt.directory import (
-<<<<<<< HEAD
     model_directory,
     problem_directory,
     solver_directory,
-=======
-    problem_directory,
-    solver_directory,
-    model_directory,
->>>>>>> 2c77be0d
 )
 
 """Set the default directory for saving experiment results."""
